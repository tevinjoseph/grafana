define([
  'angular',
  'lodash'
],
function (angular, _) {
  'use strict';

  var module = angular.module('grafana.controllers');
<<<<<<< HEAD
  var metricList = null;
=======
  var metricList = [];
  var targetLetters = ['A', 'B', 'C', 'D', 'E', 'F', 'G', 'H', 'I', 'J', 'K', 'L', 'M', 'N', 'O'];
>>>>>>> 7e044e29

  module.controller('KairosDBQueryCtrl', function($scope) {

    $scope.init = function() {
      $scope.panel.stack = false;
      if (!$scope.panel.downsampling) {
        $scope.panel.downsampling = 'avg';
      }
      if (!$scope.target.downsampling) {
        $scope.target.downsampling = $scope.panel.downsampling;
        $scope.target.sampling = $scope.panel.sampling;
      }
<<<<<<< HEAD
      $scope.updateMetricList();
=======
      $scope.targetLetters = targetLetters;
>>>>>>> 7e044e29
      $scope.target.errors = validateTarget($scope.target);
    };

    $scope.targetBlur = function() {
      $scope.target.errors = validateTarget($scope.target);
      if (!_.isEqual($scope.oldTarget, $scope.target) && _.isEmpty($scope.target.errors)) {
        $scope.oldTarget = angular.copy($scope.target);
        $scope.get_data();
      }
    };

    $scope.panelBlur = function() {
      _.each($scope.panel.targets, function(target) {
        target.downsampling = $scope.panel.downsampling;
        target.sampling = $scope.panel.sampling;
      });
      $scope.get_data();
    };

    $scope.duplicate = function() {
      var clone = angular.copy($scope.target);
      $scope.panel.targets.push(clone);
    };

    $scope.moveMetricQuery = function(fromIndex, toIndex) {
      _.move($scope.panel.targets, fromIndex, toIndex);
    };

    $scope.suggestMetrics = function(query, callback) {
      if (!_.isEmpty(metricList)) {
        return metricList;
      }
      else {
        $scope.datasource.performMetricSuggestQuery().then(function(result) {
          metricList = result;
          callback(metricList);
        });
      }
    };

    $scope.suggestTagKeys = function(query, callback) {
      callback($scope.datasource.performTagSuggestQuery($scope.target.metric, $scope.rangeUnparsed, 'key', ''));
    };

    $scope.suggestTagValues = function(query, callback) {
      callback($scope.datasource
        .performTagSuggestQuery($scope.target.metric, $scope.rangeUnparsed, 'value', $scope.target.currentTagKey));
    };

    // Filter metric by tag
    $scope.addFilterTag = function() {
      if (!$scope.addFilterTagMode) {
        $scope.addFilterTagMode = true;
        $scope.validateFilterTag();
        return;
      }

      if (!$scope.target.tags) {
        $scope.target.tags = {};
      }

      $scope.validateFilterTag();
      if (!$scope.target.errors.tags) {
        if (!_.has($scope.target.tags, $scope.target.currentTagKey)) {
          $scope.target.tags[$scope.target.currentTagKey] = [];
        }
        $scope.target.tags[$scope.target.currentTagKey].push($scope.target.currentTagValue);
        $scope.target.currentTagKey = '';
        $scope.target.currentTagValue = '';
        $scope.targetBlur();
      }

      $scope.addFilterTagMode = false;
    };

    $scope.removeFilterTag = function(key) {
      delete $scope.target.tags[key];
      if (_.size($scope.target.tags) === 0) {
        $scope.target.tags = null;
      }
      $scope.targetBlur();
    };

    $scope.validateFilterTag = function() {
      $scope.target.errors.tags = null;
      if (!$scope.target.currentTagKey || !$scope.target.currentTagValue) {
        $scope.target.errors.tags = "You must specify a tag name and value.";
      }
    };

    //////////////////////////////
    // GROUP BY
    //////////////////////////////

    $scope.addGroupBy = function() {
      if (!$scope.addGroupByMode) {
        $scope.addGroupByMode = true;
        $scope.target.currentGroupByType = 'tag';
        $scope.isTagGroupBy = true;
        $scope.validateGroupBy();
        return;
      }
      $scope.validateGroupBy();
      // nb: if error is found, means that user clicked on cross : cancels input
      if (_.isEmpty($scope.target.errors.groupBy)) {
        if ($scope.isTagGroupBy) {
          if (!$scope.target.groupByTags) {
            $scope.target.groupByTags = [];
          }
          if (!_.contains($scope.target.groupByTags, $scope.target.groupBy.tagKey)) {
            $scope.target.groupByTags.push($scope.target.groupBy.tagKey);
            $scope.targetBlur();
          }
          $scope.target.groupBy.tagKey = '';
        }
        else {
          if (!$scope.target.nonTagGroupBys) {
            $scope.target.nonTagGroupBys = [];
          }
          var groupBy = {
            name: $scope.target.currentGroupByType
          };
          if ($scope.isValueGroupBy) {groupBy.range_size = $scope.target.groupBy.valueRange;}
          else if ($scope.isTimeGroupBy) {
            groupBy.range_size = $scope.target.groupBy.timeInterval;
            groupBy.group_count = $scope.target.groupBy.groupCount;
          }
          $scope.target.nonTagGroupBys.push(groupBy);
        }
        $scope.targetBlur();
      }
      $scope.isTagGroupBy = false;
      $scope.isValueGroupBy = false;
      $scope.isTimeGroupBy = false;
      $scope.addGroupByMode = false;
    };

    $scope.removeGroupByTag = function(index) {
      $scope.target.groupByTags.splice(index, 1);
      if (_.size($scope.target.groupByTags) === 0) {
        $scope.target.groupByTags = null;
      }
      $scope.targetBlur();
    };

    $scope.removeNonTagGroupBy = function(index) {
      $scope.target.nonTagGroupBys.splice(index, 1);
      if (_.size($scope.target.nonTagGroupBys) === 0) {
        $scope.target.nonTagGroupBys = null;
      }
      $scope.targetBlur();
    };

    $scope.changeGroupByInput = function() {
      $scope.isTagGroupBy = $scope.target.currentGroupByType === 'tag';
      $scope.isValueGroupBy = $scope.target.currentGroupByType === 'value';
      $scope.isTimeGroupBy = $scope.target.currentGroupByType === 'time';
      $scope.validateGroupBy();
    };

    $scope.validateGroupBy = function() {
      delete $scope.target.errors.groupBy;
      var errors = {};
      $scope.isGroupByValid = true;
      if ($scope.isTagGroupBy) {
        if (!$scope.target.groupBy.tagKey) {
          $scope.isGroupByValid = false;
          errors.tagKey = 'You must supply a tag name';
        }
      }

      if ($scope.isValueGroupBy) {
        if (!$scope.target.groupBy.valueRange || !isInt($scope.target.groupBy.valueRange)) {
          errors.valueRange = "Range must be an integer";
          $scope.isGroupByValid = false;
        }
      }

      if ($scope.isTimeGroupBy) {
        try {
          $scope.datasource.convertToKairosInterval($scope.target.groupBy.timeInterval);
        } catch (err) {
          errors.timeInterval = err.message;
          $scope.isGroupByValid = false;
        }
        if (!$scope.target.groupBy.groupCount || !isInt($scope.target.groupBy.groupCount)) {
          errors.groupCount = "Group count must be an integer";
          $scope.isGroupByValid = false;
        }
      }

      if (!_.isEmpty(errors)) {
        $scope.target.errors.groupBy = errors;
      }
    };

    function isInt(n) {
      return parseInt(n) % 1 === 0;
    }

    //////////////////////////////
    // HORIZONTAL AGGREGATION
    //////////////////////////////

    $scope.addHorizontalAggregator = function() {
      if (!$scope.addHorizontalAggregatorMode) {
        $scope.addHorizontalAggregatorMode = true;
        $scope.target.currentHorizontalAggregatorName = 'avg';
        $scope.hasSamplingRate = true;
        $scope.validateHorizontalAggregator();
        return;
      }

      $scope.validateHorizontalAggregator();
      // nb: if error is found, means that user clicked on cross : cancels input
      if (_.isEmpty($scope.target.errors.horAggregator)) {
        if (!$scope.target.horizontalAggregators) {
          $scope.target.horizontalAggregators = [];
        }
        var aggregator = {
          name:$scope.target.currentHorizontalAggregatorName
        };
        if ($scope.hasSamplingRate) {aggregator.sampling_rate = $scope.target.horAggregator.samplingRate;}
        if ($scope.hasUnit) {aggregator.unit = $scope.target.horAggregator.unit;}
        if ($scope.hasFactor) {aggregator.factor = $scope.target.horAggregator.factor;}
        if ($scope.hasPercentile) {aggregator.percentile = $scope.target.horAggregator.percentile;}
        $scope.target.horizontalAggregators.push(aggregator);
        $scope.targetBlur();
      }

      $scope.addHorizontalAggregatorMode = false;
      $scope.hasSamplingRate = false;
      $scope.hasUnit = false;
      $scope.hasFactor = false;
      $scope.hasPercentile = false;
    };

    $scope.removeHorizontalAggregator = function(index) {
      $scope.target.horizontalAggregators.splice(index, 1);
      if (_.size($scope.target.horizontalAggregators) === 0) {
        $scope.target.horizontalAggregators = null;
      }

      $scope.targetBlur();
    };

    $scope.changeHorAggregationInput = function() {
      $scope.hasSamplingRate = _.contains(['avg','dev','max','min','sum','least_squares','count','percentile'],
                                          $scope.target.currentHorizontalAggregatorName);
      $scope.hasUnit = _.contains(['sampler','rate'], $scope.target.currentHorizontalAggregatorName);
      $scope.hasFactor = _.contains(['div','scale'], $scope.target.currentHorizontalAggregatorName);
      $scope.hasPercentile = 'percentile' === $scope.target.currentHorizontalAggregatorName;
      $scope.validateHorizontalAggregator();
    };

    $scope.validateHorizontalAggregator = function() {
      delete $scope.target.errors.horAggregator;
      var errors = {};
      $scope.isAggregatorValid = true;

      if ($scope.hasSamplingRate) {
        try {
          $scope.datasource.convertToKairosInterval($scope.target.horAggregator.samplingRate);
        } catch (err) {
          errors.samplingRate = err.message;
          $scope.isAggregatorValid = false;
        }
      }

      if ($scope.hasFactor) {
        if (!$scope.target.horAggregator.factor) {
          errors.factor = 'You must supply a numeric value for this aggregator';
          $scope.isAggregatorValid = false;
        }
        else if (parseInt($scope.target.horAggregator.factor) === 0 && $scope.target.currentHorizontalAggregatorName === 'div') {
          errors.factor = 'Cannot divide by 0';
          $scope.isAggregatorValid = false;
        }
      }

      if ($scope.hasPercentile) {
        if (!$scope.target.horAggregator.percentile ||
          $scope.target.horAggregator.percentile<=0 ||
          $scope.target.horAggregator.percentile>1) {
          errors.percentile = 'Percentile must be between 0 and 1';
          $scope.isAggregatorValid = false;
        }
      }

      if (!_.isEmpty(errors)) {
        $scope.target.errors.horAggregator = errors;
      }
    };

    $scope.alert = function(message) {
      alert(message);
    };

    // Validation
    function validateTarget(target) {
      var errs = {};

      if (!target.metric) {
        errs.metric = "You must supply a metric name.";
      }

      try {
        if (target.sampling) {
          $scope.datasource.convertToKairosInterval(target.sampling);
        }
      } catch (err) {
        errs.sampling = err.message;
      }

      return errs;
    }

  });

});<|MERGE_RESOLUTION|>--- conflicted
+++ resolved
@@ -6,12 +6,8 @@
   'use strict';
 
   var module = angular.module('grafana.controllers');
-<<<<<<< HEAD
-  var metricList = null;
-=======
   var metricList = [];
   var targetLetters = ['A', 'B', 'C', 'D', 'E', 'F', 'G', 'H', 'I', 'J', 'K', 'L', 'M', 'N', 'O'];
->>>>>>> 7e044e29
 
   module.controller('KairosDBQueryCtrl', function($scope) {
 
@@ -24,11 +20,8 @@
         $scope.target.downsampling = $scope.panel.downsampling;
         $scope.target.sampling = $scope.panel.sampling;
       }
-<<<<<<< HEAD
+      $scope.targetLetters = targetLetters;
       $scope.updateMetricList();
-=======
-      $scope.targetLetters = targetLetters;
->>>>>>> 7e044e29
       $scope.target.errors = validateTarget($scope.target);
     };
 
