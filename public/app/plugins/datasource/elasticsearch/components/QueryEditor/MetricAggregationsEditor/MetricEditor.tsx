--- conflicted
+++ resolved
@@ -40,12 +40,8 @@
 
 const getTypeOptions = (
   previousMetrics: MetricAggregation[],
-<<<<<<< HEAD
-  esVersion: number,
+  esVersion: string,
   xpack = false
-=======
-  esVersion: string
->>>>>>> 855da805
 ): Array<SelectableValue<MetricAggregationType>> => {
   // we'll include Pipeline Aggregations only if at least one previous metric is a "Basic" one
   const includePipelineAggregations = previousMetrics.some(isBasicAggregation);
