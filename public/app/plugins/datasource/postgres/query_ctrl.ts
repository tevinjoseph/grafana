import _ from 'lodash';
import appEvents from 'app/core/app_events';
import { PostgresMetaQuery } from './meta_query';
import { QueryCtrl } from 'app/plugins/sdk';
import { SqlPart } from 'app/core/components/sql_part/sql_part';
import PostgresQuery from './postgres_query';
import sqlPart from './sql_part';

export interface QueryMeta {
  sql: string;
}

const defaultQuery = `SELECT
  $__time(time_column),
  value1
FROM
  metric_table
WHERE
  $__timeFilter(time_column)
`;

export class PostgresQueryCtrl extends QueryCtrl {
  static templateUrl = 'partials/query.editor.html';

  showLastQuerySQL: boolean;
  formats: any[];
  queryModel: PostgresQuery;
  metaBuilder: PostgresMetaQuery;
  lastQueryMeta: QueryMeta;
  lastQueryError: string;
  showHelp: boolean;
  tableSegment: any;
  whereAdd: any;
  timeColumnSegment: any;
  metricColumnSegment: any;
  selectMenu: any[];
  selectParts: SqlPart[][];
  groupParts: SqlPart[];
  whereParts: SqlPart[];
  groupAdd: any;

<<<<<<< HEAD
  /** @ngInject **/
  constructor($scope, $injector, private templateSrv, private $q, private uiSegmentSrv) {
=======
  /** @ngInject */
  constructor($scope, $injector) {
>>>>>>> abbb6f93
    super($scope, $injector);
    this.target = this.target;
    this.queryModel = new PostgresQuery(this.target, templateSrv, this.panel.scopedVars);
    this.metaBuilder = new PostgresMetaQuery(this.target, this.queryModel);
    this.updateProjection();

    this.formats = [{ text: 'Time series', value: 'time_series' }, { text: 'Table', value: 'table' }];

    if (!this.target.rawSql) {
      // special handling when in table panel
      if (this.panelCtrl.panel.type === 'table') {
        this.target.format = 'table';
        this.target.rawSql = 'SELECT 1';
        this.target.rawQuery = true;
      } else {
        this.target.rawSql = defaultQuery;
        this.datasource.metricFindQuery(this.metaBuilder.findMetricTable()).then(result => {
          if (result.length > 0) {
            this.target.table = result[0].text;
            let segment = this.uiSegmentSrv.newSegment(this.target.table);
            this.tableSegment.html = segment.html;
            this.tableSegment.value = segment.value;

            this.target.timeColumn = result[1].text;
            segment = this.uiSegmentSrv.newSegment(this.target.timeColumn);
            this.timeColumnSegment.html = segment.html;
            this.timeColumnSegment.value = segment.value;

            this.target.timeColumnType = 'timestamp';
            this.target.select = [[{ type: 'column', params: [result[2].text] }]];
            this.updateProjection();
            this.panelCtrl.refresh();
          }
        });
      }
    }

    if (!this.target.table) {
      this.tableSegment = uiSegmentSrv.newSegment({ value: 'select table', fake: true });
    } else {
      this.tableSegment = uiSegmentSrv.newSegment(this.target.table);
    }

    this.timeColumnSegment = uiSegmentSrv.newSegment(this.target.timeColumn);
    this.metricColumnSegment = uiSegmentSrv.newSegment(this.target.metricColumn);

    this.buildSelectMenu();
    this.whereAdd = this.uiSegmentSrv.newPlusButton();
    this.groupAdd = this.uiSegmentSrv.newPlusButton();

    this.panelCtrl.events.on('data-received', this.onDataReceived.bind(this), $scope);
    this.panelCtrl.events.on('data-error', this.onDataError.bind(this), $scope);
  }

  updateProjection() {
    this.selectParts = _.map(this.target.select, function(parts: any) {
      return _.map(parts, sqlPart.create).filter(n => n);
    });
    this.whereParts = _.map(this.target.where, sqlPart.create).filter(n => n);
    this.groupParts = _.map(this.target.group, sqlPart.create).filter(n => n);
  }

  updatePersistedParts() {
    this.target.select = _.map(this.selectParts, function(selectParts) {
      return _.map(selectParts, function(part: any) {
        return { type: part.def.type, datatype: part.datatype, params: part.params };
      });
    });
    this.target.where = _.map(this.whereParts, function(part: any) {
      return { type: part.def.type, datatype: part.datatype, name: part.name, params: part.params };
    });
    this.target.group = _.map(this.groupParts, function(part: any) {
      return { type: part.def.type, datatype: part.datatype, params: part.params };
    });
  }

  buildSelectMenu() {
    this.selectMenu = [];
    let aggregates = {
      text: 'Aggregate Functions',
      value: 'aggregate',
      submenu: [
        { text: 'Average', value: 'avg' },
        { text: 'Count', value: 'count' },
        { text: 'Maximum', value: 'max' },
        { text: 'Minimum', value: 'min' },
        { text: 'Sum', value: 'sum' },
        { text: 'Standard deviation', value: 'stddev' },
        { text: 'Variance', value: 'variance' },
      ],
    };

    // first and last aggregate are timescaledb specific
    if (this.datasource.jsonData.timescaledb === true) {
      aggregates.submenu.push({ text: 'First', value: 'first' });
      aggregates.submenu.push({ text: 'Last', value: 'last' });
    }

    this.selectMenu.push(aggregates);

    // ordered set aggregates require postgres 9.4+
    if (this.datasource.jsonData.postgresVersion >= 904) {
      let aggregates2 = {
        text: 'Ordered-Set Aggregate Functions',
        value: 'percentile',
        submenu: [
          { text: 'Percentile (continuous)', value: 'percentile_cont' },
          { text: 'Percentile (discrete)', value: 'percentile_disc' },
        ],
      };
      this.selectMenu.push(aggregates2);
    }

    let windows = {
      text: 'Window Functions',
      value: 'window',
      submenu: [
        { text: 'Increase', value: 'increase' },
        { text: 'Rate', value: 'rate' },
        { text: 'Sum', value: 'sum' },
        { text: 'Moving Average', value: 'avg', type: 'moving_window' },
      ],
    };
    this.selectMenu.push(windows);

    this.selectMenu.push({ text: 'Alias', value: 'alias' });
    this.selectMenu.push({ text: 'Column', value: 'column' });
  }

  toggleEditorMode() {
    if (this.target.rawQuery) {
      appEvents.emit('confirm-modal', {
        title: 'Warning',
        text2: 'Switching to query builder may overwrite your raw SQL.',
        icon: 'fa-exclamation',
        yesText: 'Switch',
        onConfirm: () => {
          this.target.rawQuery = !this.target.rawQuery;
        },
      });
    } else {
      this.target.rawQuery = !this.target.rawQuery;
    }
  }

  resetPlusButton(button) {
    let plusButton = this.uiSegmentSrv.newPlusButton();
    button.html = plusButton.html;
    button.value = plusButton.value;
  }

  getTableSegments() {
    return this.datasource
      .metricFindQuery(this.metaBuilder.buildTableQuery())
      .then(this.transformToSegments({}))
      .catch(this.handleQueryError.bind(this));
  }

  tableChanged() {
    this.target.table = this.tableSegment.value;
    this.target.where = [];
    this.target.group = [];
    this.updateProjection();

    let segment = this.uiSegmentSrv.newSegment('none');
    this.metricColumnSegment.html = segment.html;
    this.metricColumnSegment.value = segment.value;
    this.target.metricColumn = 'none';

    let task1 = this.datasource.metricFindQuery(this.metaBuilder.buildColumnQuery('time')).then(result => {
      // check if time column is still valid
      if (result.length > 0 && !_.find(result, (r: any) => r.text === this.target.timeColumn)) {
        let segment = this.uiSegmentSrv.newSegment(result[0].text);
        this.timeColumnSegment.html = segment.html;
        this.timeColumnSegment.value = segment.value;
      }
      return this.timeColumnChanged(false);
    });
    let task2 = this.datasource.metricFindQuery(this.metaBuilder.buildColumnQuery('value')).then(result => {
      if (result.length > 0) {
        this.target.select = [[{ type: 'column', params: [result[0].text] }]];
        this.updateProjection();
      }
    });

    this.$q.all([task1, task2]).then(() => {
      this.panelCtrl.refresh();
    });
  }

  getTimeColumnSegments() {
    return this.datasource
      .metricFindQuery(this.metaBuilder.buildColumnQuery('time'))
      .then(this.transformToSegments({}))
      .catch(this.handleQueryError.bind(this));
  }

  timeColumnChanged(refresh?: boolean) {
    this.target.timeColumn = this.timeColumnSegment.value;
    return this.datasource.metricFindQuery(this.metaBuilder.buildDatatypeQuery(this.target.timeColumn)).then(result => {
      if (result.length === 1) {
        if (this.target.timeColumnType !== result[0].text) {
          this.target.timeColumnType = result[0].text;
        }
        let partModel;
        if (this.queryModel.hasUnixEpochTimecolumn()) {
          partModel = sqlPart.create({ type: 'macro', name: '$__unixEpochFilter', params: [] });
        } else {
          partModel = sqlPart.create({ type: 'macro', name: '$__timeFilter', params: [] });
        }

        if (this.whereParts.length >= 1 && this.whereParts[0].def.type === 'macro') {
          // replace current macro
          this.whereParts[0] = partModel;
        } else {
          this.whereParts.splice(0, 0, partModel);
        }
      }

      this.updatePersistedParts();
      if (refresh !== false) {
        this.panelCtrl.refresh();
      }
    });
  }

  getMetricColumnSegments() {
    return this.datasource
      .metricFindQuery(this.metaBuilder.buildColumnQuery('metric'))
      .then(this.transformToSegments({ addNone: true }))
      .catch(this.handleQueryError.bind(this));
  }

  metricColumnChanged() {
    this.target.metricColumn = this.metricColumnSegment.value;
    this.panelCtrl.refresh();
  }

  onDataReceived(dataList) {
    this.lastQueryMeta = null;
    this.lastQueryError = null;

    const anySeriesFromQuery = _.find(dataList, { refId: this.target.refId });
    if (anySeriesFromQuery) {
      this.lastQueryMeta = anySeriesFromQuery.meta;
    }
  }

  onDataError(err) {
    if (err.data && err.data.results) {
      const queryRes = err.data.results[this.target.refId];
      if (queryRes) {
        this.lastQueryMeta = queryRes.meta;
        this.lastQueryError = queryRes.error;
      }
    }
  }

  transformToSegments(config) {
    return results => {
      let segments = _.map(results, segment => {
        return this.uiSegmentSrv.newSegment({
          value: segment.text,
          expandable: segment.expandable,
        });
      });

      if (config.addTemplateVars) {
        for (let variable of this.templateSrv.variables) {
          let value;
          value = '$' + variable.name;
          if (config.templateQuoter && variable.multi === false) {
            value = config.templateQuoter(value);
          }

          segments.unshift(
            this.uiSegmentSrv.newSegment({
              type: 'template',
              value: value,
              expandable: true,
            })
          );
        }
      }

      if (config.addNone) {
        segments.unshift(this.uiSegmentSrv.newSegment({ type: 'template', value: 'none', expandable: true }));
      }

      return segments;
    };
  }

  findAggregateIndex(selectParts) {
    return _.findIndex(selectParts, (p: any) => p.def.type === 'aggregate' || p.def.type === 'percentile');
  }

  findWindowIndex(selectParts) {
    return _.findIndex(selectParts, (p: any) => p.def.type === 'window' || p.def.type === 'moving_window');
  }

  addSelectPart(selectParts, item, subItem) {
    let partType = item.value;
    if (subItem && subItem.type) {
      partType = subItem.type;
    }
    let partModel = sqlPart.create({ type: partType });
    if (subItem) {
      partModel.params[0] = subItem.value;
    }
    let addAlias = false;

    switch (partType) {
      case 'column':
        let parts = _.map(selectParts, function(part: any) {
          return sqlPart.create({ type: part.def.type, params: _.clone(part.params) });
        });
        this.selectParts.push(parts);
        break;
      case 'percentile':
      case 'aggregate':
        // add group by if no group by yet
        if (this.target.group.length === 0) {
          this.addGroup('time', '$__interval');
        }
        let aggIndex = this.findAggregateIndex(selectParts);
        if (aggIndex !== -1) {
          // replace current aggregation
          selectParts[aggIndex] = partModel;
        } else {
          selectParts.splice(1, 0, partModel);
        }
        if (!_.find(selectParts, (p: any) => p.def.type === 'alias')) {
          addAlias = true;
        }
        break;
      case 'moving_window':
      case 'window':
        let windowIndex = this.findWindowIndex(selectParts);
        if (windowIndex !== -1) {
          // replace current window function
          selectParts[windowIndex] = partModel;
        } else {
          let aggIndex = this.findAggregateIndex(selectParts);
          if (aggIndex !== -1) {
            selectParts.splice(aggIndex + 1, 0, partModel);
          } else {
            selectParts.splice(1, 0, partModel);
          }
        }
        if (!_.find(selectParts, (p: any) => p.def.type === 'alias')) {
          addAlias = true;
        }
        break;
      case 'alias':
        addAlias = true;
        break;
    }

    if (addAlias) {
      // set initial alias name to column name
      partModel = sqlPart.create({ type: 'alias', params: [selectParts[0].params[0].replace(/"/g, '')] });
      if (selectParts[selectParts.length - 1].def.type === 'alias') {
        selectParts[selectParts.length - 1] = partModel;
      } else {
        selectParts.push(partModel);
      }
    }

    this.updatePersistedParts();
    this.panelCtrl.refresh();
  }

  removeSelectPart(selectParts, part) {
    if (part.def.type === 'column') {
      // remove all parts of column unless its last column
      if (this.selectParts.length > 1) {
        let modelsIndex = _.indexOf(this.selectParts, selectParts);
        this.selectParts.splice(modelsIndex, 1);
      }
    } else {
      let partIndex = _.indexOf(selectParts, part);
      selectParts.splice(partIndex, 1);
    }

    this.updatePersistedParts();
  }

  handleSelectPartEvent(selectParts, part, evt) {
    switch (evt.name) {
      case 'get-param-options': {
        switch (part.def.type) {
          case 'aggregate':
            return this.datasource
              .metricFindQuery(this.metaBuilder.buildAggregateQuery())
              .then(this.transformToSegments({}))
              .catch(this.handleQueryError.bind(this));
          case 'column':
            return this.datasource
              .metricFindQuery(this.metaBuilder.buildColumnQuery('value'))
              .then(this.transformToSegments({}))
              .catch(this.handleQueryError.bind(this));
        }
      }
      case 'part-param-changed': {
        this.updatePersistedParts();
        this.panelCtrl.refresh();
        break;
      }
      case 'action': {
        this.removeSelectPart(selectParts, part);
        this.panelCtrl.refresh();
        break;
      }
      case 'get-part-actions': {
        return this.$q.when([{ text: 'Remove', value: 'remove-part' }]);
      }
    }
  }

  handleGroupPartEvent(part, index, evt) {
    switch (evt.name) {
      case 'get-param-options': {
        return this.datasource
          .metricFindQuery(this.metaBuilder.buildColumnQuery())
          .then(this.transformToSegments({}))
          .catch(this.handleQueryError.bind(this));
      }
      case 'part-param-changed': {
        this.updatePersistedParts();
        this.panelCtrl.refresh();
        break;
      }
      case 'action': {
        this.removeGroup(part, index);
        this.panelCtrl.refresh();
        break;
      }
      case 'get-part-actions': {
        return this.$q.when([{ text: 'Remove', value: 'remove-part' }]);
      }
    }
  }

  addGroup(partType, value) {
    let params = [value];
    if (partType === 'time') {
      params = ['$__interval', 'none'];
    }
    let partModel = sqlPart.create({ type: partType, params: params });

    if (partType === 'time') {
      // put timeGroup at start
      this.groupParts.splice(0, 0, partModel);
    } else {
      this.groupParts.push(partModel);
    }

    // add aggregates when adding group by
    for (let selectParts of this.selectParts) {
      if (!selectParts.some(part => part.def.type === 'aggregate')) {
        let aggregate = sqlPart.create({ type: 'aggregate', params: ['avg'] });
        selectParts.splice(1, 0, aggregate);
        if (!selectParts.some(part => part.def.type === 'alias')) {
          let alias = sqlPart.create({ type: 'alias', params: [selectParts[0].part.params[0]] });
          selectParts.push(alias);
        }
      }
    }

    this.updatePersistedParts();
  }

  removeGroup(part, index) {
    if (part.def.type === 'time') {
      // remove aggregations
      this.selectParts = _.map(this.selectParts, (s: any) => {
        return _.filter(s, (part: any) => {
          if (part.def.type === 'aggregate' || part.def.type === 'percentile') {
            return false;
          }
          return true;
        });
      });
    }

    this.groupParts.splice(index, 1);
    this.updatePersistedParts();
  }

  handleWherePartEvent(whereParts, part, evt, index) {
    switch (evt.name) {
      case 'get-param-options': {
        switch (evt.param.name) {
          case 'left':
            return this.datasource
              .metricFindQuery(this.metaBuilder.buildColumnQuery())
              .then(this.transformToSegments({}))
              .catch(this.handleQueryError.bind(this));
          case 'right':
            if (['int4', 'int8', 'float4', 'float8', 'timestamp', 'timestamptz'].indexOf(part.datatype) > -1) {
              // don't do value lookups for numerical fields
              return this.$q.when([]);
            } else {
              return this.datasource
                .metricFindQuery(this.metaBuilder.buildValueQuery(part.params[0]))
                .then(
                  this.transformToSegments({
                    addTemplateVars: true,
                    templateQuoter: (v: string) => {
                      return this.queryModel.quoteLiteral(v);
                    },
                  })
                )
                .catch(this.handleQueryError.bind(this));
            }
          case 'op':
            return this.$q.when(this.uiSegmentSrv.newOperators(this.metaBuilder.getOperators(part.datatype)));
          default:
            return this.$q.when([]);
        }
      }
      case 'part-param-changed': {
        this.updatePersistedParts();
        this.datasource.metricFindQuery(this.metaBuilder.buildDatatypeQuery(part.params[0])).then((d: any) => {
          if (d.length === 1) {
            part.datatype = d[0].text;
          }
        });
        this.panelCtrl.refresh();
        break;
      }
      case 'action': {
        // remove element
        whereParts.splice(index, 1);
        this.updatePersistedParts();
        this.panelCtrl.refresh();
        break;
      }
      case 'get-part-actions': {
        return this.$q.when([{ text: 'Remove', value: 'remove-part' }]);
      }
    }
  }

  getWhereOptions() {
    var options = [];
    if (this.queryModel.hasUnixEpochTimecolumn()) {
      options.push(this.uiSegmentSrv.newSegment({ type: 'macro', value: '$__unixEpochFilter' }));
    } else {
      options.push(this.uiSegmentSrv.newSegment({ type: 'macro', value: '$__timeFilter' }));
    }
    options.push(this.uiSegmentSrv.newSegment({ type: 'expression', value: 'Expression' }));
    return this.$q.when(options);
  }

  addWhereAction(part, index) {
    switch (this.whereAdd.type) {
      case 'macro': {
        let partModel = sqlPart.create({ type: 'macro', name: this.whereAdd.value, params: [] });
        if (this.whereParts.length >= 1 && this.whereParts[0].def.type === 'macro') {
          // replace current macro
          this.whereParts[0] = partModel;
        } else {
          this.whereParts.splice(0, 0, partModel);
        }
        break;
      }
      default: {
        this.whereParts.push(sqlPart.create({ type: 'expression', params: ['value', '=', 'value'] }));
      }
    }

    this.updatePersistedParts();
    this.resetPlusButton(this.whereAdd);
    this.panelCtrl.refresh();
  }

  getGroupOptions() {
    return this.datasource
      .metricFindQuery(this.metaBuilder.buildColumnQuery('group'))
      .then(tags => {
        var options = [];
        if (!this.queryModel.hasTimeGroup()) {
          options.push(this.uiSegmentSrv.newSegment({ type: 'time', value: 'time($__interval,none)' }));
        }
        for (let tag of tags) {
          options.push(this.uiSegmentSrv.newSegment({ type: 'column', value: tag.text }));
        }
        return options;
      })
      .catch(this.handleQueryError.bind(this));
  }

  addGroupAction() {
    switch (this.groupAdd.value) {
      default: {
        this.addGroup(this.groupAdd.type, this.groupAdd.value);
      }
    }

    this.resetPlusButton(this.groupAdd);
    this.panelCtrl.refresh();
  }

  handleQueryError(err) {
    this.error = err.message || 'Failed to issue metric query';
    return [];
  }
}<|MERGE_RESOLUTION|>--- conflicted
+++ resolved
@@ -39,13 +39,8 @@
   whereParts: SqlPart[];
   groupAdd: any;
 
-<<<<<<< HEAD
-  /** @ngInject **/
+  /** @ngInject */
   constructor($scope, $injector, private templateSrv, private $q, private uiSegmentSrv) {
-=======
-  /** @ngInject */
-  constructor($scope, $injector) {
->>>>>>> abbb6f93
     super($scope, $injector);
     this.target = this.target;
     this.queryModel = new PostgresQuery(this.target, templateSrv, this.panel.scopedVars);
@@ -124,7 +119,7 @@
 
   buildSelectMenu() {
     this.selectMenu = [];
-    let aggregates = {
+    const aggregates = {
       text: 'Aggregate Functions',
       value: 'aggregate',
       submenu: [
@@ -148,7 +143,7 @@
 
     // ordered set aggregates require postgres 9.4+
     if (this.datasource.jsonData.postgresVersion >= 904) {
-      let aggregates2 = {
+      const aggregates2 = {
         text: 'Ordered-Set Aggregate Functions',
         value: 'percentile',
         submenu: [
@@ -159,7 +154,7 @@
       this.selectMenu.push(aggregates2);
     }
 
-    let windows = {
+    const windows = {
       text: 'Window Functions',
       value: 'window',
       submenu: [
@@ -192,7 +187,7 @@
   }
 
   resetPlusButton(button) {
-    let plusButton = this.uiSegmentSrv.newPlusButton();
+    const plusButton = this.uiSegmentSrv.newPlusButton();
     button.html = plusButton.html;
     button.value = plusButton.value;
   }
@@ -210,21 +205,21 @@
     this.target.group = [];
     this.updateProjection();
 
-    let segment = this.uiSegmentSrv.newSegment('none');
+    const segment = this.uiSegmentSrv.newSegment('none');
     this.metricColumnSegment.html = segment.html;
     this.metricColumnSegment.value = segment.value;
     this.target.metricColumn = 'none';
 
-    let task1 = this.datasource.metricFindQuery(this.metaBuilder.buildColumnQuery('time')).then(result => {
+    const task1 = this.datasource.metricFindQuery(this.metaBuilder.buildColumnQuery('time')).then(result => {
       // check if time column is still valid
       if (result.length > 0 && !_.find(result, (r: any) => r.text === this.target.timeColumn)) {
-        let segment = this.uiSegmentSrv.newSegment(result[0].text);
+        const segment = this.uiSegmentSrv.newSegment(result[0].text);
         this.timeColumnSegment.html = segment.html;
         this.timeColumnSegment.value = segment.value;
       }
       return this.timeColumnChanged(false);
     });
-    let task2 = this.datasource.metricFindQuery(this.metaBuilder.buildColumnQuery('value')).then(result => {
+    const task2 = this.datasource.metricFindQuery(this.metaBuilder.buildColumnQuery('value')).then(result => {
       if (result.length > 0) {
         this.target.select = [[{ type: 'column', params: [result[0].text] }]];
         this.updateProjection();
@@ -306,7 +301,7 @@
 
   transformToSegments(config) {
     return results => {
-      let segments = _.map(results, segment => {
+      const segments = _.map(results, segment => {
         return this.uiSegmentSrv.newSegment({
           value: segment.text,
           expandable: segment.expandable,
@@ -314,7 +309,7 @@
       });
 
       if (config.addTemplateVars) {
-        for (let variable of this.templateSrv.variables) {
+        for (const variable of this.templateSrv.variables) {
           let value;
           value = '$' + variable.name;
           if (config.templateQuoter && variable.multi === false) {
@@ -360,7 +355,7 @@
 
     switch (partType) {
       case 'column':
-        let parts = _.map(selectParts, function(part: any) {
+        const parts = _.map(selectParts, function(part: any) {
           return sqlPart.create({ type: part.def.type, params: _.clone(part.params) });
         });
         this.selectParts.push(parts);
@@ -371,7 +366,7 @@
         if (this.target.group.length === 0) {
           this.addGroup('time', '$__interval');
         }
-        let aggIndex = this.findAggregateIndex(selectParts);
+        const aggIndex = this.findAggregateIndex(selectParts);
         if (aggIndex !== -1) {
           // replace current aggregation
           selectParts[aggIndex] = partModel;
@@ -384,12 +379,12 @@
         break;
       case 'moving_window':
       case 'window':
-        let windowIndex = this.findWindowIndex(selectParts);
+        const windowIndex = this.findWindowIndex(selectParts);
         if (windowIndex !== -1) {
           // replace current window function
           selectParts[windowIndex] = partModel;
         } else {
-          let aggIndex = this.findAggregateIndex(selectParts);
+          const aggIndex = this.findAggregateIndex(selectParts);
           if (aggIndex !== -1) {
             selectParts.splice(aggIndex + 1, 0, partModel);
           } else {
@@ -423,11 +418,11 @@
     if (part.def.type === 'column') {
       // remove all parts of column unless its last column
       if (this.selectParts.length > 1) {
-        let modelsIndex = _.indexOf(this.selectParts, selectParts);
+        const modelsIndex = _.indexOf(this.selectParts, selectParts);
         this.selectParts.splice(modelsIndex, 1);
       }
     } else {
-      let partIndex = _.indexOf(selectParts, part);
+      const partIndex = _.indexOf(selectParts, part);
       selectParts.splice(partIndex, 1);
     }
 
@@ -495,7 +490,7 @@
     if (partType === 'time') {
       params = ['$__interval', 'none'];
     }
-    let partModel = sqlPart.create({ type: partType, params: params });
+    const partModel = sqlPart.create({ type: partType, params: params });
 
     if (partType === 'time') {
       // put timeGroup at start
@@ -505,12 +500,12 @@
     }
 
     // add aggregates when adding group by
-    for (let selectParts of this.selectParts) {
+    for (const selectParts of this.selectParts) {
       if (!selectParts.some(part => part.def.type === 'aggregate')) {
-        let aggregate = sqlPart.create({ type: 'aggregate', params: ['avg'] });
+        const aggregate = sqlPart.create({ type: 'aggregate', params: ['avg'] });
         selectParts.splice(1, 0, aggregate);
         if (!selectParts.some(part => part.def.type === 'alias')) {
-          let alias = sqlPart.create({ type: 'alias', params: [selectParts[0].part.params[0]] });
+          const alias = sqlPart.create({ type: 'alias', params: [selectParts[0].part.params[0]] });
           selectParts.push(alias);
         }
       }
@@ -592,7 +587,7 @@
   }
 
   getWhereOptions() {
-    var options = [];
+    const options = [];
     if (this.queryModel.hasUnixEpochTimecolumn()) {
       options.push(this.uiSegmentSrv.newSegment({ type: 'macro', value: '$__unixEpochFilter' }));
     } else {
@@ -605,7 +600,7 @@
   addWhereAction(part, index) {
     switch (this.whereAdd.type) {
       case 'macro': {
-        let partModel = sqlPart.create({ type: 'macro', name: this.whereAdd.value, params: [] });
+        const partModel = sqlPart.create({ type: 'macro', name: this.whereAdd.value, params: [] });
         if (this.whereParts.length >= 1 && this.whereParts[0].def.type === 'macro') {
           // replace current macro
           this.whereParts[0] = partModel;
@@ -628,11 +623,11 @@
     return this.datasource
       .metricFindQuery(this.metaBuilder.buildColumnQuery('group'))
       .then(tags => {
-        var options = [];
+        const options = [];
         if (!this.queryModel.hasTimeGroup()) {
           options.push(this.uiSegmentSrv.newSegment({ type: 'time', value: 'time($__interval,none)' }));
         }
-        for (let tag of tags) {
+        for (const tag of tags) {
           options.push(this.uiSegmentSrv.newSegment({ type: 'column', value: tag.text }));
         }
         return options;
