import { css } from '@emotion/css';
import React, { useCallback, useMemo, useRef, useState } from 'react';

import { DataFrameType, GrafanaTheme2, PanelProps, reduceField, ReducerID, TimeRange } from '@grafana/data';
import { PanelDataErrorView } from '@grafana/runtime';
import { Portal, UPlotChart, useStyles2, useTheme2, VizLayout, LegendDisplayMode } from '@grafana/ui';
import { ColorScale } from 'app/core/components/ColorScale/ColorScale';

import { HeatmapHoverView } from './HeatmapHoverView';
<<<<<<< HEAD
import { HeatmapData, prepareHeatmapData } from './fields';
import { ExemplarTab } from './hovertabs/ExemplarTab';
import { HeatmapTab } from './hovertabs/HeatmapTab';
=======
import { prepareHeatmapData } from './fields';
>>>>>>> 2691872c
import { PanelOptions } from './models.gen';
import { quantizeScheme } from './palettes';
import { HeatmapHoverEvent, prepConfig } from './utils';

interface HeatmapPanelProps extends PanelProps<PanelOptions> {}

export const HeatmapPanel: React.FC<HeatmapPanelProps> = ({
  data,
  id,
  timeRange,
  timeZone,
  width,
  height,
  options,
  fieldConfig,
  onChangeTimeRange,
  replaceVariables,
}) => {
  const theme = useTheme2();
  const styles = useStyles2(getStyles);

  // ugh
  let timeRangeRef = useRef<TimeRange>(timeRange);
  timeRangeRef.current = timeRange;

  const info = useMemo(() => prepareHeatmapData(data, options, theme), [data, options, theme]);

  const facets = useMemo(() => [null, info.heatmap?.fields.map((f) => f.values.toArray())], [info.heatmap]);

  //console.log(facets);

  const palette = useMemo(() => quantizeScheme(options.color, theme), [options.color, theme]);

  const [hover, setHover] = useState<HeatmapHoverEvent | undefined>(undefined);
  const [shouldDisplayCloseButton, setShouldDisplayCloseButton] = useState<boolean>(false);
  const isToolTipOpen = useRef<boolean>(false);

  const onCloseToolTip = () => {
    isToolTipOpen.current = false;
    setShouldDisplayCloseButton(false);
    onhover(null);
  };

  const onclick = () => {
    isToolTipOpen.current = !isToolTipOpen.current;

    // Linking into useState required to re-render tooltip
    setShouldDisplayCloseButton(isToolTipOpen.current);
  };

  const onhover = useCallback(
    (evt?: HeatmapHoverEvent | null) => {
      setHover(evt ?? undefined);
    },
    // eslint-disable-next-line react-hooks/exhaustive-deps
    [options, data.structureRev]
  );

  // ugh
  const dataRef = useRef(info);
  dataRef.current = info;

  const builder = useMemo(() => {
    return prepConfig({
      dataRef,
      theme,
      onhover: onhover,
      onclick: options.tooltip.show ? onclick : null,
      onzoom: (evt) => {
        onChangeTimeRange({ from: evt.xMin, to: evt.xMax });
      },
      isToolTipOpen,
      timeZone,
      getTimeRange: () => timeRangeRef.current,
      palette,
      cellGap: options.cellGap,
      hideThreshold: options.hideThreshold,
    });
    // eslint-disable-next-line react-hooks/exhaustive-deps
  }, [options, data.structureRev]);

  const renderLegend = () => {
    if (options.legend.displayMode === LegendDisplayMode.Hidden || !info.heatmap) {
      return null;
    }

    let heatmapType = dataRef.current?.heatmap?.meta?.type;
    let countFieldIdx = heatmapType === DataFrameType.HeatmapScanlines ? 2 : 3;
    const countField = info.heatmap.fields[countFieldIdx];

    const { min, max } = reduceField({ field: countField, reducers: [ReducerID.min, ReducerID.max] });

    let hoverValue: number | undefined = undefined;
    if (hover && info.heatmap.fields) {
      hoverValue = countField.values.get(hover.index);
    }

    return (
      <VizLayout.Legend placement="bottom" maxHeight="20%">
        <div className={styles.colorScaleWrapper}>
          <ColorScale hoverValue={hoverValue} colorPalette={palette} min={min} max={max} display={info.display} />
        </div>
      </VizLayout.Legend>
    );
  };

  if (info.warning || !info.heatmap) {
    return (
      <PanelDataErrorView
        panelId={id}
        fieldConfig={fieldConfig}
        data={data}
        needsNumberField={true}
        message={info.warning}
      />
    );
  }

  return (
    <>
      <VizLayout width={width} height={height} legend={renderLegend()}>
        {(vizWidth: number, vizHeight: number) => (
          <UPlotChart config={builder} data={facets as any} width={vizWidth} height={vizHeight} timeRange={timeRange}>
            {/*children ? children(config, alignedFrame) : null*/}
          </UPlotChart>
        )}
      </VizLayout>
      <Portal>
        {hover && (
          <HeatmapHoverView
            ttip={{
              layers: [
                HeatmapTab({
                  heatmapData: info,
                  index: hover.index,
                  options: { showHistogram: options.tooltip.yHistogram, timeZone },
                }),
                ExemplarTab({
                  heatmapData: info,
                  index: hover?.index,
                  options: { timeZone, timeRange },
                }),
              ],
              hover,
              point: {},
            }}
            isOpen={shouldDisplayCloseButton}
            onClose={onCloseToolTip}
          />
        )}
      </Portal>
    </>
  );
};

const getStyles = (theme: GrafanaTheme2) => ({
  closeButtonSpacer: css`
    margin-bottom: 15px;
  `,
  colorScaleWrapper: css`
    margin-left: 25px;
    padding: 10px 0;
  `,
});<|MERGE_RESOLUTION|>--- conflicted
+++ resolved
@@ -7,13 +7,9 @@
 import { ColorScale } from 'app/core/components/ColorScale/ColorScale';
 
 import { HeatmapHoverView } from './HeatmapHoverView';
-<<<<<<< HEAD
-import { HeatmapData, prepareHeatmapData } from './fields';
+import { prepareHeatmapData } from './fields';
 import { ExemplarTab } from './hovertabs/ExemplarTab';
 import { HeatmapTab } from './hovertabs/HeatmapTab';
-=======
-import { prepareHeatmapData } from './fields';
->>>>>>> 2691872c
 import { PanelOptions } from './models.gen';
 import { quantizeScheme } from './palettes';
 import { HeatmapHoverEvent, prepConfig } from './utils';
