--- conflicted
+++ resolved
@@ -147,7 +147,6 @@
       <QueryOperationRow
         id={id}
         index={index}
-<<<<<<< HEAD
         title={`${index + 1} - ${uiConfig.name}`}
         draggable
         actions={renderActions}
@@ -167,18 +166,10 @@
           configs={configs}
           uiConfig={uiConfig}
           onChange={onChange}
+          toggleShowDebug={toggleShowDebug}
         />
       </QueryOperationRow>
       <TransformationEditorHelperModal transformer={uiConfig} isOpen={showHelp} onCloseClick={toggleShowHelp} />
     </>
-=======
-        data={data}
-        configs={configs}
-        uiConfig={uiConfig}
-        onChange={onChange}
-        toggleShowDebug={toggleShowDebug}
-      />
-    </QueryOperationRow>
->>>>>>> 468d0009
   );
 };