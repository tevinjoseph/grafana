--- conflicted
+++ resolved
@@ -13,12 +13,9 @@
   TransformerRegistryItem,
   TransformerUIProps,
   TransformerCategory,
-<<<<<<< HEAD
   GrafanaTheme2,
   EnumFieldConfig,
-=======
   getTimeZones,
->>>>>>> 8dfd9182
 } from '@grafana/data';
 import {
   ConvertFieldTypeOptions,
@@ -123,7 +120,6 @@
     [onChange, options]
   );
 
-<<<<<<< HEAD
   const [enumRows, updateEnumRows] = useState<string[]>([]);
 
   const onDragEnd = (result: DropResult) => {
@@ -198,7 +194,7 @@
       conversions: conversions,
     });
   };
-=======
+
   const onTzChange = useCallback(
     (idx: number) => (value: SelectableValue<string>) => {
       const conversions = options.conversions;
@@ -210,7 +206,6 @@
     },
     [onChange, options]
   );
->>>>>>> 8dfd9182
 
   return (
     <>
