--- conflicted
+++ resolved
@@ -81,29 +81,17 @@
       controller: 'CreateFolderCtrl',
       controllerAs: 'ctrl',
     })
-<<<<<<< HEAD
     .when('/dashboards/f/:uid/:slug/permissions', {
-      templateUrl: 'public/app/features/dashboard/partials/folder_permissions.html',
-      controller: 'FolderPermissionsCtrl',
-      controllerAs: 'ctrl',
+      template: '<react-container />',
+      resolve: {
+        component: () => FolderPermissions,
+      },
     })
     .when('/dashboards/f/:uid/:slug/settings', {
-      templateUrl: 'public/app/features/dashboard/partials/folder_settings.html',
-      controller: 'FolderSettingsCtrl',
-      controllerAs: 'ctrl',
-=======
-    .when('/dashboards/folder/:folderId/:slug/permissions', {
-      template: '<react-container />',
-      resolve: {
-        component: () => FolderPermissions,
-      },
-    })
-    .when('/dashboards/folder/:folderId/:slug/settings', {
       template: '<react-container />',
       resolve: {
         component: () => FolderSettings,
       },
->>>>>>> b135df9a
     })
     .when('/dashboards/f/:uid/:slug', {
       templateUrl: 'public/app/features/dashboard/partials/folder_dashboards.html',
