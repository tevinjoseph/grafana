--- conflicted
+++ resolved
@@ -298,24 +298,18 @@
 # Metrics available at HTTP API Url /api/metrics
 [metrics]
 # Disable / Enable internal metrics
-enabled           = true
+;enabled           = true
 
 # Publish interval
-interval_seconds  = 10
+;interval_seconds  = 10
 
 # Send internal metrics to Graphite
-<<<<<<< HEAD
-; [metrics.graphite]
-; address = localhost:2003
-; prefix = service.grafana.%(instance_name)s.
-=======
 [metrics.graphite]
 # Enable by setting the address setting (ex localhost:2003)
-address =
-prefix = service.grafana.%(instance_name)s.
->>>>>>> 0951da9c
+;address =
+;prefix = prod.grafana.%(instance_name)s.
 
 #################################### Internal Grafana Metrics ##########################
 # Url used to to import dashboards directly from Grafana.net
 [grafana_net]
-url = https://grafana.net+;url = https://grafana.net