package server

import (
	"context"
	"fmt"
	"net"
	"os"
	"path/filepath"
	"strconv"
	"sync"

	"github.com/grafana/grafana/pkg/server/backgroundsvcs"

	"github.com/grafana/grafana/pkg/api"
	_ "github.com/grafana/grafana/pkg/extensions"
	"github.com/grafana/grafana/pkg/infra/log"
	"github.com/grafana/grafana/pkg/infra/metrics"
<<<<<<< HEAD
	"github.com/grafana/grafana/pkg/server/modules"
=======
	"github.com/grafana/grafana/pkg/infra/usagestats/statscollector"
	"github.com/grafana/grafana/pkg/modules"
	"github.com/grafana/grafana/pkg/registry"
	"github.com/grafana/grafana/pkg/services/accesscontrol"
	"github.com/grafana/grafana/pkg/services/provisioning"
>>>>>>> 6751a93d
	"github.com/grafana/grafana/pkg/setting"
)

// Options contains parameters for the New function.
type Options struct {
	HomePath    string
	PidFile     string
	Version     string
	Commit      string
	BuildBranch string
	Listener    net.Listener
}

// New returns a new instance of Server.
<<<<<<< HEAD
func New(opts Options, cfg *setting.Cfg, moduleService *modules.Modules, httpServer *api.HTTPServer,
	backgroundServiceRegistry *backgroundsvcs.BackgroundServiceRegistry) (*Server, error) {
	s := newServer(opts, cfg, moduleService, backgroundServiceRegistry, httpServer)
=======
func New(opts Options, cfg *setting.Cfg, httpServer *api.HTTPServer, roleRegistry accesscontrol.RoleRegistry,
	provisioningService provisioning.ProvisioningService, backgroundServiceProvider registry.BackgroundServiceRegistry,
	usageStatsProvidersRegistry registry.UsageStatsProvidersRegistry, statsCollectorService *statscollector.Service,
	moduleService modules.Engine,
) (*Server, error) {
	statsCollectorService.RegisterProviders(usageStatsProvidersRegistry.GetServices())
	s, err := newServer(opts, cfg, httpServer, roleRegistry, provisioningService, backgroundServiceProvider, moduleService)
	if err != nil {
		return nil, err
	}
>>>>>>> 6751a93d

	if err := s.init(context.Background()); err != nil {
		return nil, err
	}

	return s, nil
}

<<<<<<< HEAD
func newServer(opts Options, cfg *setting.Cfg, modulesEngine modules.Engine,
	backgroundServiceRegistry *backgroundsvcs.BackgroundServiceRegistry, httpServer *api.HTTPServer) *Server {
	return &Server{
		log:                       log.New("server"),
		cfg:                       cfg,
		shutdownFinished:          make(chan struct{}),
		pidFile:                   opts.PidFile,
		modulesEngine:             modulesEngine,
		httpServer:                httpServer,
		backgroundServiceRegistry: backgroundServiceRegistry,
=======
func newServer(opts Options, cfg *setting.Cfg, httpServer *api.HTTPServer, roleRegistry accesscontrol.RoleRegistry,
	provisioningService provisioning.ProvisioningService, backgroundServiceProvider registry.BackgroundServiceRegistry,
	moduleService modules.Engine,
) (*Server, error) {
	rootCtx, shutdownFn := context.WithCancel(context.Background())
	childRoutines, childCtx := errgroup.WithContext(rootCtx)

	s := &Server{
		context:             childCtx,
		childRoutines:       childRoutines,
		HTTPServer:          httpServer,
		provisioningService: provisioningService,
		roleRegistry:        roleRegistry,
		shutdownFn:          shutdownFn,
		shutdownFinished:    make(chan struct{}),
		log:                 log.New("server"),
		cfg:                 cfg,
		pidFile:             opts.PidFile,
		version:             opts.Version,
		commit:              opts.Commit,
		buildBranch:         opts.BuildBranch,
		backgroundServices:  backgroundServiceProvider.GetServices(),
		moduleService:       moduleService,
>>>>>>> 6751a93d
	}
}

// Server is responsible for managing the lifecycle of services.
type Server struct {
	modulesEngine    modules.Engine
	log              log.Logger
	cfg              *setting.Cfg
	shutdownOnce     sync.Once
	isInitialized    bool
	mtx              sync.Mutex
	pidFile          string
	shutdownFinished chan struct{}

<<<<<<< HEAD
	httpServer                *api.HTTPServer
	backgroundServiceRegistry *backgroundsvcs.BackgroundServiceRegistry
=======
	pidFile            string
	version            string
	commit             string
	buildBranch        string
	backgroundServices []registry.BackgroundService

	HTTPServer          *api.HTTPServer
	roleRegistry        accesscontrol.RoleRegistry
	provisioningService provisioning.ProvisioningService
	moduleService       modules.Engine
>>>>>>> 6751a93d
}

// init initializes the server and its services.
func (s *Server) init(ctx context.Context) error {
	s.mtx.Lock()
	defer s.mtx.Unlock()

	if s.isInitialized {
		return nil
	}
	s.isInitialized = true

	if err := s.writePIDFile(); err != nil {
		return err
	}

	// Initialize dskit modules.
	if err := s.moduleService.Init(s.context); err != nil {
		return err
	}

	if err := metrics.SetEnvironmentInformation(s.cfg.MetricsGrafanaEnvironmentInfo); err != nil {
		return err
	}

	return s.modulesEngine.Init(ctx)
}

// Run initializes and starts services. This will block until all services have
// exited. To initiate shutdown, call the Shutdown method in another goroutine.
func (s *Server) Run(ctx context.Context) error {
	defer close(s.shutdownFinished)
	if err := s.init(ctx); err != nil {
		return err
	}

<<<<<<< HEAD
=======
	// Start dskit modules.
	s.childRoutines.Go(func() error {
		err := s.moduleService.Run(s.context)
		if err != nil && !errors.Is(err, context.Canceled) {
			return err
		}
		return nil
	})

	services := s.backgroundServices

	// Start background services.
	for _, svc := range services {
		if registry.IsDisabled(svc) {
			continue
		}

		service := svc
		serviceName := reflect.TypeOf(service).String()
		s.childRoutines.Go(func() error {
			select {
			case <-s.context.Done():
				return s.context.Err()
			default:
			}
			s.log.Debug("Starting background service", "service", serviceName)
			err := service.Run(s.context)
			// Do not return context.Canceled error since errgroup.Group only
			// returns the first error to the caller - thus we can miss a more
			// interesting error.
			if err != nil && !errors.Is(err, context.Canceled) {
				s.log.Error("Stopped background service", "service", serviceName, "reason", err)
				return fmt.Errorf("%s run error: %w", serviceName, err)
			}
			s.log.Debug("Stopped background service", "service", serviceName, "reason", err)
			return nil
		})
	}

>>>>>>> 6751a93d
	s.notifySystemd("READY=1")

	s.log.Debug("Waiting on services...")
	return s.modulesEngine.Run(ctx)
}

// Shutdown initiates Grafana graceful shutdown. This shuts down all
// running background services. Since Run blocks Shutdown supposed to
// be run from a separate goroutine.
func (s *Server) Shutdown(ctx context.Context, reason string) error {
	var err error
	s.shutdownOnce.Do(func() {
		s.log.Info("Shutdown started", "reason", reason)
<<<<<<< HEAD

		if err = s.modulesEngine.Shutdown(ctx); err != nil {
			s.log.Error("Failed to stop modules", "error", err)
		}

=======
		if err := s.moduleService.Shutdown(ctx); err != nil {
			s.log.Error("Failed to shutdown modules", "error", err)
		}
		// Call cancel func to stop background services.
		s.shutdownFn()
>>>>>>> 6751a93d
		// Wait for server to shut down
		select {
		case <-s.shutdownFinished:
			s.log.Debug("Finished waiting for server to shut down")
		case <-ctx.Done():
			s.log.Warn("Timed out while waiting for server to shut down")
			err = fmt.Errorf("timeout waiting for shutdown")
		}
	})

	return err
}

// writePIDFile retrieves the current process ID and writes it to file.
func (s *Server) writePIDFile() error {
	if s.pidFile == "" {
		return nil
	}

	// Ensure the required directory structure exists.
	err := os.MkdirAll(filepath.Dir(s.pidFile), 0700)
	if err != nil {
		s.log.Error("Failed to verify pid directory", "error", err)
		return fmt.Errorf("failed to verify pid directory: %s", err)
	}

	// Retrieve the PID and write it to file.
	pid := strconv.Itoa(os.Getpid())
	if err := os.WriteFile(s.pidFile, []byte(pid), 0644); err != nil {
		s.log.Error("Failed to write pidfile", "error", err)
		return fmt.Errorf("failed to write pidfile: %s", err)
	}

	s.log.Info("Writing PID file", "path", s.pidFile, "pid", pid)
	return nil
}

// notifySystemd sends state notifications to systemd.
func (s *Server) notifySystemd(state string) {
	notifySocket := os.Getenv("NOTIFY_SOCKET")
	if notifySocket == "" {
		s.log.Debug(
			"NOTIFY_SOCKET environment variable empty or unset, can't send systemd notification")
		return
	}

	socketAddr := &net.UnixAddr{
		Name: notifySocket,
		Net:  "unixgram",
	}
	conn, err := net.DialUnix(socketAddr.Net, nil, socketAddr)
	if err != nil {
		s.log.Warn("Failed to connect to systemd", "err", err, "socket", notifySocket)
		return
	}
	defer func() {
		if err := conn.Close(); err != nil {
			s.log.Warn("Failed to close connection", "err", err)
		}
	}()

	_, err = conn.Write([]byte(state))
	if err != nil {
		s.log.Warn("Failed to write notification to systemd", "err", err)
	}
}<|MERGE_RESOLUTION|>--- conflicted
+++ resolved
@@ -9,21 +9,12 @@
 	"strconv"
 	"sync"
 
-	"github.com/grafana/grafana/pkg/server/backgroundsvcs"
-
 	"github.com/grafana/grafana/pkg/api"
 	_ "github.com/grafana/grafana/pkg/extensions"
 	"github.com/grafana/grafana/pkg/infra/log"
 	"github.com/grafana/grafana/pkg/infra/metrics"
-<<<<<<< HEAD
-	"github.com/grafana/grafana/pkg/server/modules"
-=======
-	"github.com/grafana/grafana/pkg/infra/usagestats/statscollector"
 	"github.com/grafana/grafana/pkg/modules"
-	"github.com/grafana/grafana/pkg/registry"
-	"github.com/grafana/grafana/pkg/services/accesscontrol"
-	"github.com/grafana/grafana/pkg/services/provisioning"
->>>>>>> 6751a93d
+	"github.com/grafana/grafana/pkg/server/backgroundsvcs"
 	"github.com/grafana/grafana/pkg/setting"
 )
 
@@ -38,22 +29,9 @@
 }
 
 // New returns a new instance of Server.
-<<<<<<< HEAD
-func New(opts Options, cfg *setting.Cfg, moduleService *modules.Modules, httpServer *api.HTTPServer,
+func New(opts Options, cfg *setting.Cfg, moduleEngine modules.Engine, httpServer *api.HTTPServer,
 	backgroundServiceRegistry *backgroundsvcs.BackgroundServiceRegistry) (*Server, error) {
-	s := newServer(opts, cfg, moduleService, backgroundServiceRegistry, httpServer)
-=======
-func New(opts Options, cfg *setting.Cfg, httpServer *api.HTTPServer, roleRegistry accesscontrol.RoleRegistry,
-	provisioningService provisioning.ProvisioningService, backgroundServiceProvider registry.BackgroundServiceRegistry,
-	usageStatsProvidersRegistry registry.UsageStatsProvidersRegistry, statsCollectorService *statscollector.Service,
-	moduleService modules.Engine,
-) (*Server, error) {
-	statsCollectorService.RegisterProviders(usageStatsProvidersRegistry.GetServices())
-	s, err := newServer(opts, cfg, httpServer, roleRegistry, provisioningService, backgroundServiceProvider, moduleService)
-	if err != nil {
-		return nil, err
-	}
->>>>>>> 6751a93d
+	s := newServer(opts, cfg, moduleEngine, backgroundServiceRegistry, httpServer)
 
 	if err := s.init(context.Background()); err != nil {
 		return nil, err
@@ -62,48 +40,22 @@
 	return s, nil
 }
 
-<<<<<<< HEAD
-func newServer(opts Options, cfg *setting.Cfg, modulesEngine modules.Engine,
+func newServer(opts Options, cfg *setting.Cfg, moduleEngine modules.Engine,
 	backgroundServiceRegistry *backgroundsvcs.BackgroundServiceRegistry, httpServer *api.HTTPServer) *Server {
 	return &Server{
 		log:                       log.New("server"),
 		cfg:                       cfg,
 		shutdownFinished:          make(chan struct{}),
 		pidFile:                   opts.PidFile,
-		modulesEngine:             modulesEngine,
+		moduleEngine:              moduleEngine,
 		httpServer:                httpServer,
 		backgroundServiceRegistry: backgroundServiceRegistry,
-=======
-func newServer(opts Options, cfg *setting.Cfg, httpServer *api.HTTPServer, roleRegistry accesscontrol.RoleRegistry,
-	provisioningService provisioning.ProvisioningService, backgroundServiceProvider registry.BackgroundServiceRegistry,
-	moduleService modules.Engine,
-) (*Server, error) {
-	rootCtx, shutdownFn := context.WithCancel(context.Background())
-	childRoutines, childCtx := errgroup.WithContext(rootCtx)
-
-	s := &Server{
-		context:             childCtx,
-		childRoutines:       childRoutines,
-		HTTPServer:          httpServer,
-		provisioningService: provisioningService,
-		roleRegistry:        roleRegistry,
-		shutdownFn:          shutdownFn,
-		shutdownFinished:    make(chan struct{}),
-		log:                 log.New("server"),
-		cfg:                 cfg,
-		pidFile:             opts.PidFile,
-		version:             opts.Version,
-		commit:              opts.Commit,
-		buildBranch:         opts.BuildBranch,
-		backgroundServices:  backgroundServiceProvider.GetServices(),
-		moduleService:       moduleService,
->>>>>>> 6751a93d
 	}
 }
 
 // Server is responsible for managing the lifecycle of services.
 type Server struct {
-	modulesEngine    modules.Engine
+	moduleEngine     modules.Engine
 	log              log.Logger
 	cfg              *setting.Cfg
 	shutdownOnce     sync.Once
@@ -112,21 +64,8 @@
 	pidFile          string
 	shutdownFinished chan struct{}
 
-<<<<<<< HEAD
 	httpServer                *api.HTTPServer
 	backgroundServiceRegistry *backgroundsvcs.BackgroundServiceRegistry
-=======
-	pidFile            string
-	version            string
-	commit             string
-	buildBranch        string
-	backgroundServices []registry.BackgroundService
-
-	HTTPServer          *api.HTTPServer
-	roleRegistry        accesscontrol.RoleRegistry
-	provisioningService provisioning.ProvisioningService
-	moduleService       modules.Engine
->>>>>>> 6751a93d
 }
 
 // init initializes the server and its services.
@@ -144,7 +83,7 @@
 	}
 
 	// Initialize dskit modules.
-	if err := s.moduleService.Init(s.context); err != nil {
+	if err := s.moduleEngine.Init(ctx); err != nil {
 		return err
 	}
 
@@ -152,7 +91,7 @@
 		return err
 	}
 
-	return s.modulesEngine.Init(ctx)
+	return nil
 }
 
 // Run initializes and starts services. This will block until all services have
@@ -163,52 +102,10 @@
 		return err
 	}
 
-<<<<<<< HEAD
-=======
-	// Start dskit modules.
-	s.childRoutines.Go(func() error {
-		err := s.moduleService.Run(s.context)
-		if err != nil && !errors.Is(err, context.Canceled) {
-			return err
-		}
-		return nil
-	})
-
-	services := s.backgroundServices
-
-	// Start background services.
-	for _, svc := range services {
-		if registry.IsDisabled(svc) {
-			continue
-		}
-
-		service := svc
-		serviceName := reflect.TypeOf(service).String()
-		s.childRoutines.Go(func() error {
-			select {
-			case <-s.context.Done():
-				return s.context.Err()
-			default:
-			}
-			s.log.Debug("Starting background service", "service", serviceName)
-			err := service.Run(s.context)
-			// Do not return context.Canceled error since errgroup.Group only
-			// returns the first error to the caller - thus we can miss a more
-			// interesting error.
-			if err != nil && !errors.Is(err, context.Canceled) {
-				s.log.Error("Stopped background service", "service", serviceName, "reason", err)
-				return fmt.Errorf("%s run error: %w", serviceName, err)
-			}
-			s.log.Debug("Stopped background service", "service", serviceName, "reason", err)
-			return nil
-		})
-	}
-
->>>>>>> 6751a93d
 	s.notifySystemd("READY=1")
 
 	s.log.Debug("Waiting on services...")
-	return s.modulesEngine.Run(ctx)
+	return s.moduleEngine.Run(ctx)
 }
 
 // Shutdown initiates Grafana graceful shutdown. This shuts down all
@@ -218,19 +115,10 @@
 	var err error
 	s.shutdownOnce.Do(func() {
 		s.log.Info("Shutdown started", "reason", reason)
-<<<<<<< HEAD
-
-		if err = s.modulesEngine.Shutdown(ctx); err != nil {
+		if err = s.moduleEngine.Shutdown(ctx); err != nil {
 			s.log.Error("Failed to stop modules", "error", err)
 		}
 
-=======
-		if err := s.moduleService.Shutdown(ctx); err != nil {
-			s.log.Error("Failed to shutdown modules", "error", err)
-		}
-		// Call cancel func to stop background services.
-		s.shutdownFn()
->>>>>>> 6751a93d
 		// Wait for server to shut down
 		select {
 		case <-s.shutdownFinished:
