--- conflicted
+++ resolved
@@ -79,11 +79,7 @@
 
 		// Check view permissions
 		rsp = helper.List(helper.OrgB.Viewer, "default", gvr)
-<<<<<<< HEAD
-		require.Equal(t, 403, rsp.Response.StatusCode) // Org2 can not see default namespace
-=======
 		require.Equal(t, 403, rsp.Response.StatusCode) // OrgB can not see default namespace
->>>>>>> 63437453
 		require.Nil(t, rsp.Result)
 		require.Equal(t, metav1.StatusReasonForbidden, rsp.Status.Reason)
 
