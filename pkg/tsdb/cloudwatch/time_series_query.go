--- conflicted
+++ resolved
@@ -50,11 +50,7 @@
 				}
 			}()
 
-<<<<<<< HEAD
 			client, err := e.clients.cloudWatchClient(e.getDsInfo(region))
-=======
-			client, err := e.getCWClient(region)
->>>>>>> 6b6e4778
 			if err != nil {
 				return err
 			}
