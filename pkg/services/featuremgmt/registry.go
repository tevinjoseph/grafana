--- conflicted
+++ resolved
@@ -263,16 +263,15 @@
 			State:       FeatureStateAlpha,
 		},
 		{
-<<<<<<< HEAD
+			Name:        "traceqlEditor",
+			Description: "Show the TraceQL editor in the explore page",
+			State:       FeatureStateAlpha,
+		},
+		{
 			Name:            "grpcServer",
 			Description:     "Run GRPC server",
 			State:           FeatureStateAlpha,
 			RequiresDevMode: true,
-=======
-			Name:        "traceqlEditor",
-			Description: "Show the TraceQL editor in the explore page",
-			State:       FeatureStateAlpha,
->>>>>>> d2547bb8
 		},
 	}
 )