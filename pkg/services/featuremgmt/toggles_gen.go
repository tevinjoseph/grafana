--- conflicted
+++ resolved
@@ -535,11 +535,10 @@
 	// Prometheus and AI/ML to assist users in creating a query
 	FlagPrometheusPromQAIL = "prometheusPromQAIL"
 
-<<<<<<< HEAD
 	// FlagAddFieldFromCalculationStatFunctions
 	// Add cumulative and window functions to the add field from calculation transformation
 	FlagAddFieldFromCalculationStatFunctions = "addFieldFromCalculationStatFunctions"
-=======
+
 	// FlagAlertmanagerRemoteSecondary
 	// Enable Grafana to sync configuration and state with a remote Alertmanager.
 	FlagAlertmanagerRemoteSecondary = "alertmanagerRemoteSecondary"
@@ -551,5 +550,4 @@
 	// FlagAlertmanagerRemoteOnly
 	// Disable the internal Alertmanager and only use the external one defined.
 	FlagAlertmanagerRemoteOnly = "alertmanagerRemoteOnly"
->>>>>>> b8105caa
 )