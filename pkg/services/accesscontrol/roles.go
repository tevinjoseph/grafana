--- conflicted
+++ resolved
@@ -1,41 +1,23 @@
 package accesscontrol
 
-<<<<<<< HEAD
 import (
 	"fmt"
 	"strings"
-=======
-import "github.com/grafana/grafana/pkg/models"
-
-var datasourcesEditorReadRole = RoleDTO{
-	Version: 1,
-	Name:    datasourcesEditorRead,
-	Permissions: []Permission{
-		{
-			Action: ActionDatasourcesExplore,
-		},
-	},
-}
-
-var ldapAdminReadRole = RoleDTO{
-	Name:    ldapAdminRead,
-	Version: 1,
-	Permissions: []Permission{
-		{
-			Action: ActionLDAPUsersRead,
-		},
-		{
-			Action: ActionLDAPStatusRead,
-		},
-	},
-}
->>>>>>> 3e95c382
-
 	"github.com/grafana/grafana/pkg/models"
 )
 
 // Roles definition
 var (
+	datasourcesEditorReadRole = RoleDTO{
+		Version: 1,
+		Name:    datasourcesEditorRead,
+		Permissions: []Permission{
+			{
+				Action: ActionDatasourcesExplore,
+			},
+		},
+	}
+
 	ldapAdminReadRole = RoleDTO{
 		Name:    ldapAdminRead,
 		Version: 1,
@@ -134,33 +116,7 @@
 				Scope:  ScopeGlobalUsersAll,
 			},
 		},
-<<<<<<< HEAD
-	}
-=======
-	},
-}
-
-// FixedRoles provides a map of permission sets/roles which can be
-// assigned to a set of users. When adding a new resource protected by
-// Grafana access control the default permissions should be added to a
-// new fixed role in this set so that users can access the new
-// resource. FixedRoleGrants lists which built-in roles are
-// assigned which fixed roles in this list.
-var FixedRoles = map[string]RoleDTO{
-	datasourcesEditorRead: datasourcesEditorReadRole,
-	serverAdminRead:       serverAdminReadRole,
-
-	settingsAdminRead: settingsAdminReadRole,
-
-	usersAdminRead: usersAdminReadRole,
-	usersAdminEdit: usersAdminEditRole,
-
-	usersOrgRead: usersOrgReadRole,
-	usersOrgEdit: usersOrgEditRole,
-
-	ldapAdminRead: ldapAdminReadRole,
-	ldapAdminEdit: ldapAdminEditRole,
->>>>>>> 3e95c382
+	}
 
 	usersAdminEditRole = RoleDTO{
 		Name:    usersAdminEdit,
@@ -227,7 +183,6 @@
 	ldapAdminRead = "fixed:ldap:admin:read"
 )
 
-<<<<<<< HEAD
 var (
 	// FixedRoles provides a map of permission sets/roles which can be
 	// assigned to a set of users. When adding a new resource protected by
@@ -236,6 +191,7 @@
 	// resource. FixedRoleGrants lists which built-in roles are
 	// assigned which fixed roles in this list.
 	FixedRoles = map[string]RoleDTO{
+		datasourcesEditorRead: datasourcesEditorReadRole,
 		usersAdminEdit:    usersAdminEditRole,
 		usersAdminRead:    usersAdminReadRole,
 		usersOrgEdit:      usersOrgEditRole,
@@ -263,32 +219,11 @@
 			usersOrgEdit,
 			usersOrgRead,
 		},
-	}
-)
-=======
-// FixedRoleGrants specifies which built-in roles are assigned
-// to which set of FixedRoles by default. Alphabetically sorted.
-var FixedRoleGrants = map[string][]string{
-	RoleGrafanaAdmin: {
-		ldapAdminEdit,
-		ldapAdminRead,
-		provisioningAdmin,
-		serverAdminRead,
-		settingsAdminRead,
-		usersAdminEdit,
-		usersAdminRead,
-		usersOrgEdit,
-		usersOrgRead,
-	},
-	string(models.ROLE_ADMIN): {
-		usersOrgEdit,
-		usersOrgRead,
-	},
-	string(models.ROLE_EDITOR): {
-		datasourcesEditorRead,
-	},
-}
->>>>>>> 3e95c382
+		string(models.ROLE_EDITOR): {
+			datasourcesEditorRead,
+		},
+	}
+)
 
 func ConcatPermissions(permissions ...[]Permission) []Permission {
 	if permissions == nil {
