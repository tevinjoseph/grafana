package notifier

import (
	"context"
	"fmt"
	"os"
	"path/filepath"
	"strconv"
	"sync"
	"time"

	"github.com/prometheus/alertmanager/cluster"
	"github.com/prometheus/client_golang/prometheus"

	alertingNotify "github.com/grafana/alerting/notify"

	"github.com/grafana/grafana/pkg/infra/kvstore"
	"github.com/grafana/grafana/pkg/infra/log"
	apimodels "github.com/grafana/grafana/pkg/services/ngalert/api/tooling/definitions"
	"github.com/grafana/grafana/pkg/services/ngalert/metrics"
	"github.com/grafana/grafana/pkg/services/ngalert/models"
	"github.com/grafana/grafana/pkg/services/ngalert/store"
	"github.com/grafana/grafana/pkg/services/notifications"
	"github.com/grafana/grafana/pkg/services/secrets"
	"github.com/grafana/grafana/pkg/setting"
)

var (
	ErrNoAlertmanagerForOrg = fmt.Errorf("Alertmanager does not exist for this organization")
	ErrAlertmanagerNotReady = fmt.Errorf("Alertmanager is not ready yet")
)

type Alertmanager interface {
	// Configuration
	SaveAndApplyConfig(ctx context.Context, config *apimodels.PostableUserConfig) error
	SaveAndApplyDefaultConfig(ctx context.Context) error
	GetStatus() apimodels.GettableStatus

	// Silences
	CreateSilence(*apimodels.PostableSilence) (string, error)
	DeleteSilence(string) error
	GetSilence(string) (apimodels.GettableSilence, error)
	ListSilences([]string) (apimodels.GettableSilences, error)

	// Alerts
	GetAlerts(active, silenced, inhibited bool, filter []string, receiver string) (apimodels.GettableAlerts, error)
	GetAlertGroups(active, silenced, inhibited bool, filter []string, receiver string) (apimodels.AlertGroups, error)
	PutAlerts(postableAlerts apimodels.PostableAlerts) error

	// Receivers
	GetReceivers(ctx context.Context) []apimodels.Receiver
	TestReceivers(ctx context.Context, c apimodels.TestReceiversConfigBodyParams) (*TestReceiversResult, error)
	TestTemplate(ctx context.Context, c apimodels.TestTemplatesConfigBodyParams) (*TestTemplatesResults, error)
	ApplyConfig(context.Context, *models.AlertConfiguration) error

	// State
	StopAndWait()
	Ready() bool
	FileStore() *FileStore
	OrgID() int64
	ConfigHash() [16]byte
}

type MultiOrgAlertmanager struct {
	Crypto    Crypto
	ProvStore provisioningStore

	alertmanagersMtx sync.RWMutex
<<<<<<< HEAD
	alertmanagers    map[int64]*alertmanager
=======
	alertmanagers    map[int64]Alertmanager
>>>>>>> a2c93bb8

	settings *setting.Cfg
	logger   log.Logger

	// clusterPeer represents the clustering peers of Alertmanagers between Grafana instances.
	peer         alertingNotify.ClusterPeer
	settleCancel context.CancelFunc

	configStore AlertingStore
	orgStore    store.OrgStore
	kvStore     kvstore.KVStore

	decryptFn alertingNotify.GetDecryptedValueFn

	metrics *metrics.MultiOrgAlertmanager
	ns      notifications.Service
}

func NewMultiOrgAlertmanager(cfg *setting.Cfg, configStore AlertingStore, orgStore store.OrgStore,
	kvStore kvstore.KVStore, provStore provisioningStore, decryptFn alertingNotify.GetDecryptedValueFn,
	m *metrics.MultiOrgAlertmanager, ns notifications.Service, l log.Logger, s secrets.Service,
) (*MultiOrgAlertmanager, error) {
	moa := &MultiOrgAlertmanager{
		Crypto:    NewCrypto(s, configStore, l),
		ProvStore: provStore,

		logger:        l,
		settings:      cfg,
<<<<<<< HEAD
		alertmanagers: map[int64]*alertmanager{},
=======
		alertmanagers: map[int64]Alertmanager{},
>>>>>>> a2c93bb8
		configStore:   configStore,
		orgStore:      orgStore,
		kvStore:       kvStore,
		decryptFn:     decryptFn,
		metrics:       m,
		ns:            ns,
		peer:          &NilPeer{},
	}
	if err := moa.setupClustering(cfg); err != nil {
		return nil, err
	}
	return moa, nil
}

func (moa *MultiOrgAlertmanager) setupClustering(cfg *setting.Cfg) error {
	clusterLogger := moa.logger.New("component", "clustering")
	// We set the settlement timeout to be a multiple of the gossip interval,
	// ensuring that a sufficient number of broadcasts have occurred, thereby
	// increasing the probability of success when waiting for the cluster to settle.
	const settleTimeout = cluster.DefaultGossipInterval * 10
	// Redis setup.
	if cfg.UnifiedAlerting.HARedisAddr != "" {
		redisPeer, err := newRedisPeer(redisConfig{
			addr:     cfg.UnifiedAlerting.HARedisAddr,
			name:     cfg.UnifiedAlerting.HARedisPeerName,
			prefix:   cfg.UnifiedAlerting.HARedisPrefix,
			password: cfg.UnifiedAlerting.HARedisPassword,
			username: cfg.UnifiedAlerting.HARedisUsername,
			db:       cfg.UnifiedAlerting.HARedisDB,
			maxConns: cfg.UnifiedAlerting.HARedisMaxConns,
		}, clusterLogger, moa.metrics.Registerer, cfg.UnifiedAlerting.HAPushPullInterval)
		if err != nil {
			return fmt.Errorf("unable to initialize redis: %w", err)
		}
		var ctx context.Context
		ctx, moa.settleCancel = context.WithTimeout(context.Background(), 30*time.Second)
		go redisPeer.Settle(ctx, settleTimeout)
		moa.peer = redisPeer
		return nil
	}
	// Memberlist setup.
	if len(cfg.UnifiedAlerting.HAPeers) > 0 {
		peer, err := cluster.Create(
			clusterLogger,
			moa.metrics.Registerer,
			cfg.UnifiedAlerting.HAListenAddr,
			cfg.UnifiedAlerting.HAAdvertiseAddr,
			cfg.UnifiedAlerting.HAPeers, // peers
			true,
			cfg.UnifiedAlerting.HAPushPullInterval,
			cfg.UnifiedAlerting.HAGossipInterval,
			cluster.DefaultTCPTimeout,
			cluster.DefaultProbeTimeout,
			cluster.DefaultProbeInterval,
			nil,
			true,
			cfg.UnifiedAlerting.HALabel,
		)

		if err != nil {
			return fmt.Errorf("unable to initialize gossip mesh: %w", err)
		}

		err = peer.Join(cluster.DefaultReconnectInterval, cluster.DefaultReconnectTimeout)
		if err != nil {
			moa.logger.Error("Msg", "Unable to join gossip mesh while initializing cluster for high availability mode", "error", err)
		}
		// Attempt to verify the number of peers for 30s every 2s. The risk here is what we send a notification "too soon".
		// Which should _never_ happen given we share the notification log via the database so the risk of double notification is very low.
		var ctx context.Context
		ctx, moa.settleCancel = context.WithTimeout(context.Background(), 30*time.Second)
		go peer.Settle(ctx, settleTimeout)
		moa.peer = peer
		return nil
	}
	return nil
}

func (moa *MultiOrgAlertmanager) Run(ctx context.Context) error {
	moa.logger.Info("Starting MultiOrg Alertmanager")

	for {
		select {
		case <-ctx.Done():
			moa.StopAndWait()
			return nil
		case <-time.After(moa.settings.UnifiedAlerting.AlertmanagerConfigPollInterval):
			if err := moa.LoadAndSyncAlertmanagersForOrgs(ctx); err != nil {
				moa.logger.Error("Error while synchronizing Alertmanager orgs", "error", err)
			}
		}
	}
}

func (moa *MultiOrgAlertmanager) LoadAndSyncAlertmanagersForOrgs(ctx context.Context) error {
	moa.logger.Debug("Synchronizing Alertmanagers for orgs")
	// First, load all the organizations from the database.
	orgIDs, err := moa.orgStore.GetOrgs(ctx)
	if err != nil {
		return err
	}

	// Then, sync them by creating or deleting Alertmanagers as necessary.
	moa.metrics.DiscoveredConfigurations.Set(float64(len(orgIDs)))
	moa.SyncAlertmanagersForOrgs(ctx, orgIDs)

	moa.logger.Debug("Done synchronizing Alertmanagers for orgs")

	return nil
}

// getLatestConfigs retrieves the latest Alertmanager configuration for every organization. It returns a map where the key is the ID of each organization and the value is the configuration.
func (moa *MultiOrgAlertmanager) getLatestConfigs(ctx context.Context) (map[int64]*models.AlertConfiguration, error) {
	configs, err := moa.configStore.GetAllLatestAlertmanagerConfiguration(ctx)
	if err != nil {
		return nil, err
	}

	result := make(map[int64]*models.AlertConfiguration, len(configs))
	for _, config := range configs {
		result[config.OrgID] = config
	}

	return result, nil
}

// SyncAlertmanagersForOrgs syncs configuration of the Alertmanager required by each organization.
func (moa *MultiOrgAlertmanager) SyncAlertmanagersForOrgs(ctx context.Context, orgIDs []int64) {
	orgsFound := make(map[int64]struct{}, len(orgIDs))
	dbConfigs, err := moa.getLatestConfigs(ctx)
	if err != nil {
		moa.logger.Error("Failed to load Alertmanager configurations", "error", err)
		return
	}
	moa.alertmanagersMtx.Lock()
	for _, orgID := range orgIDs {
		if _, isDisabledOrg := moa.settings.UnifiedAlerting.DisabledOrgs[orgID]; isDisabledOrg {
			moa.logger.Debug("Skipping syncing Alertmanager for disabled org", "org", orgID)
			continue
		}
		orgsFound[orgID] = struct{}{}

		alertmanager, found := moa.alertmanagers[orgID]

		if !found {
			// These metrics are not exported by Grafana and are mostly a placeholder.
			// To export them, we need to translate the metrics from each individual registry and,
			// then aggregate them on the main registry.
			m := metrics.NewAlertmanagerMetrics(moa.metrics.GetOrCreateOrgRegistry(orgID))
			am, err := newAlertmanager(ctx, orgID, moa.settings, moa.configStore, moa.kvStore, moa.peer, moa.decryptFn, moa.ns, m)
			if err != nil {
				moa.logger.Error("Unable to create Alertmanager for org", "org", orgID, "error", err)
			}
			moa.alertmanagers[orgID] = am
			alertmanager = am
		}

		dbConfig, cfgFound := dbConfigs[orgID]
		if !cfgFound {
			if found {
				// This means that the configuration is gone but the organization, as well as the Alertmanager, exists.
				moa.logger.Warn("Alertmanager exists for org but the configuration is gone. Applying the default configuration", "org", orgID)
			}
			err := alertmanager.SaveAndApplyDefaultConfig(ctx)
			if err != nil {
				moa.logger.Error("Failed to apply the default Alertmanager configuration", "org", orgID)
				continue
			}
			moa.alertmanagers[orgID] = alertmanager
			continue
		}

		err := alertmanager.ApplyConfig(ctx, dbConfig)
		if err != nil {
			moa.logger.Error("Failed to apply Alertmanager config for org", "org", orgID, "id", dbConfig.ID, "error", err)
			continue
		}
		moa.alertmanagers[orgID] = alertmanager
	}

<<<<<<< HEAD
	amsToStop := map[int64]*alertmanager{}
=======
	amsToStop := map[int64]Alertmanager{}
>>>>>>> a2c93bb8
	for orgId, am := range moa.alertmanagers {
		if _, exists := orgsFound[orgId]; !exists {
			amsToStop[orgId] = am
			delete(moa.alertmanagers, orgId)
			moa.metrics.RemoveOrgRegistry(orgId)
		}
	}
	moa.metrics.ActiveConfigurations.Set(float64(len(moa.alertmanagers)))
	moa.alertmanagersMtx.Unlock()

	// Now, we can stop the Alertmanagers without having to hold a lock.
	for orgID, am := range amsToStop {
		moa.logger.Info("Stopping Alertmanager", "org", orgID)
		am.StopAndWait()
		moa.logger.Info("Stopped Alertmanager", "org", orgID)
		// Cleanup all the remaining resources from this alertmanager.
		am.FileStore().CleanUp()
	}

	// We look for orphan directories and remove them. Orphan directories can
	// occur when an organization is deleted and the node running Grafana is
	// shutdown before the next sync is executed.
	moa.cleanupOrphanLocalOrgState(ctx, orgsFound)
}

// cleanupOrphanLocalOrgState will check if there is any organization on
// disk that is not part of the active organizations. If this is the case
// it will delete the local state from disk.
func (moa *MultiOrgAlertmanager) cleanupOrphanLocalOrgState(ctx context.Context,
	activeOrganizations map[int64]struct{}) {
	dataDir := filepath.Join(moa.settings.DataPath, workingDir)
	files, err := os.ReadDir(dataDir)
	if err != nil {
		moa.logger.Error("Failed to list local working directory", "dir", dataDir, "error", err)
		return
	}
	for _, file := range files {
		if !file.IsDir() {
			moa.logger.Warn("Ignoring unexpected file while scanning local working directory", "filename", filepath.Join(dataDir, file.Name()))
			continue
		}
		orgID, err := strconv.ParseInt(file.Name(), 10, 64)
		if err != nil {
			moa.logger.Error("Unable to parse orgID from directory name", "name", file.Name(), "error", err)
			continue
		}
		_, exists := activeOrganizations[orgID]
		if !exists {
			moa.logger.Info("Found orphan organization directory", "orgID", orgID)
			workingDirPath := filepath.Join(dataDir, strconv.FormatInt(orgID, 10))
			fileStore := NewFileStore(orgID, moa.kvStore, workingDirPath)
			// Cleanup all the remaining resources from this alertmanager.
			fileStore.CleanUp()
		}
	}
	// Remove all orphaned items from kvstore by listing all existing items
	// in our used namespace and comparing them to the currently active
	// organizations.
	storedFiles := []string{notificationLogFilename, silencesFilename}
	for _, fileName := range storedFiles {
		keys, err := moa.kvStore.Keys(ctx, kvstore.AllOrganizations, KVNamespace, fileName)
		if err != nil {
			moa.logger.Error("Failed to fetch items from kvstore", "error", err,
				"namespace", KVNamespace, "key", fileName)
		}
		for _, key := range keys {
			if _, exists := activeOrganizations[key.OrgId]; exists {
				continue
			}
			err = moa.kvStore.Del(ctx, key.OrgId, key.Namespace, key.Key)
			if err != nil {
				moa.logger.Error("Failed to delete item from kvstore", "error", err,
					"orgID", key.OrgId, "namespace", KVNamespace, "key", key.Key)
			}
		}
	}
}

func (moa *MultiOrgAlertmanager) StopAndWait() {
	moa.alertmanagersMtx.Lock()
	defer moa.alertmanagersMtx.Unlock()

	for _, am := range moa.alertmanagers {
		am.StopAndWait()
	}

	p, ok := moa.peer.(*cluster.Peer)
	if ok {
		moa.settleCancel()
		if err := p.Leave(10 * time.Second); err != nil {
			moa.logger.Warn("Unable to leave the gossip mesh", "error", err)
		}
	}
	r, ok := moa.peer.(*redisPeer)
	if ok {
		moa.settleCancel()
		r.Shutdown()
	}
}

// AlertmanagerFor returns the Alertmanager instance for the organization provided.
// When the organization does not have an active Alertmanager, it returns a ErrNoAlertmanagerForOrg.
// When the Alertmanager of the organization is not ready, it returns a ErrAlertmanagerNotReady.
func (moa *MultiOrgAlertmanager) AlertmanagerFor(orgID int64) (Alertmanager, error) {
	moa.alertmanagersMtx.RLock()
	defer moa.alertmanagersMtx.RUnlock()

	orgAM, existing := moa.alertmanagers[orgID]
	if !existing {
		return nil, ErrNoAlertmanagerForOrg
	}

	if !orgAM.Ready() {
		return orgAM, ErrAlertmanagerNotReady
	}

	return orgAM, nil
}

// NilPeer and NilChannel implements the Alertmanager clustering interface.
type NilPeer struct{}

func (p *NilPeer) Position() int                   { return 0 }
func (p *NilPeer) WaitReady(context.Context) error { return nil }
func (p *NilPeer) AddState(string, cluster.State, prometheus.Registerer) cluster.ClusterChannel {
	return &NilChannel{}
}

type NilChannel struct{}

func (c *NilChannel) Broadcast([]byte) {}<|MERGE_RESOLUTION|>--- conflicted
+++ resolved
@@ -66,11 +66,7 @@
 	ProvStore provisioningStore
 
 	alertmanagersMtx sync.RWMutex
-<<<<<<< HEAD
-	alertmanagers    map[int64]*alertmanager
-=======
 	alertmanagers    map[int64]Alertmanager
->>>>>>> a2c93bb8
 
 	settings *setting.Cfg
 	logger   log.Logger
@@ -99,11 +95,7 @@
 
 		logger:        l,
 		settings:      cfg,
-<<<<<<< HEAD
-		alertmanagers: map[int64]*alertmanager{},
-=======
 		alertmanagers: map[int64]Alertmanager{},
->>>>>>> a2c93bb8
 		configStore:   configStore,
 		orgStore:      orgStore,
 		kvStore:       kvStore,
@@ -284,11 +276,7 @@
 		moa.alertmanagers[orgID] = alertmanager
 	}
 
-<<<<<<< HEAD
-	amsToStop := map[int64]*alertmanager{}
-=======
 	amsToStop := map[int64]Alertmanager{}
->>>>>>> a2c93bb8
 	for orgId, am := range moa.alertmanagers {
 		if _, exists := orgsFound[orgId]; !exists {
 			amsToStop[orgId] = am
