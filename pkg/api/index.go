package api

import (
	"fmt"
	"sort"
	"strings"

	"github.com/grafana/grafana/pkg/api/dtos"
	"github.com/grafana/grafana/pkg/bus"
	"github.com/grafana/grafana/pkg/models"
	ac "github.com/grafana/grafana/pkg/services/accesscontrol"
	"github.com/grafana/grafana/pkg/services/accesscontrol/eval"
	"github.com/grafana/grafana/pkg/setting"
)

const (
	// Themes
	lightName = "light"
	darkName  = "dark"
)

func (hs *HTTPServer) getProfileNode(c *models.ReqContext) *dtos.NavLink {
	// Only set login if it's different from the name
	var login string
	if c.SignedInUser.Login != c.SignedInUser.NameOrFallback() {
		login = c.SignedInUser.Login
	}
	gravatarURL := dtos.GetGravatarUrl(c.Email)

	children := []*dtos.NavLink{
		{
			Text: "Preferences", Id: "profile-settings", Url: hs.Cfg.AppSubURL + "/profile", Icon: "sliders-v-alt",
		},
	}

	if setting.AddChangePasswordLink() {
		children = append(children, &dtos.NavLink{
			Text: "Change password", Id: "change-password", Url: hs.Cfg.AppSubURL + "/profile/password",
			Icon: "lock", HideFromMenu: true,
		})
	}

	if !setting.DisableSignoutMenu {
		// add sign out first
		children = append(children, &dtos.NavLink{
			Text:         "Sign out",
			Id:           "sign-out",
			Url:          hs.Cfg.AppSubURL + "/logout",
			Icon:         "arrow-from-right",
			Target:       "_self",
			HideFromTabs: true,
		})
	}

	return &dtos.NavLink{
		Text:         c.SignedInUser.NameOrFallback(),
		SubTitle:     login,
		Id:           "profile",
		Img:          gravatarURL,
		Url:          hs.Cfg.AppSubURL + "/profile",
		HideFromMenu: true,
		SortWeight:   dtos.WeightProfile,
		Children:     children,
	}
}

func (hs *HTTPServer) getAppLinks(c *models.ReqContext) ([]*dtos.NavLink, error) {
	enabledPlugins, err := hs.PluginManager.GetEnabledPlugins(c.OrgId)
	if err != nil {
		return nil, err
	}

	appLinks := []*dtos.NavLink{}
	for _, plugin := range enabledPlugins.Apps {
		if !plugin.Pinned {
			continue
		}

		appLink := &dtos.NavLink{
			Text:       plugin.Name,
			Id:         "plugin-page-" + plugin.Id,
			Url:        plugin.DefaultNavUrl,
			Img:        plugin.Info.Logos.Small,
			SortWeight: dtos.WeightPlugin,
		}

		for _, include := range plugin.Includes {
			if !c.HasUserRole(include.Role) {
				continue
			}

			if include.Type == "page" && include.AddToNav {
				var link *dtos.NavLink
				if len(include.Path) > 0 {
					link = &dtos.NavLink{
						Url:  hs.Cfg.AppSubURL + include.Path,
						Text: include.Name,
					}
					if include.DefaultNav {
						appLink.Url = link.Url // Overwrite the hardcoded page logic
					}
				} else {
					link = &dtos.NavLink{
						Url:  hs.Cfg.AppSubURL + "/plugins/" + plugin.Id + "/page/" + include.Slug,
						Text: include.Name,
					}
				}
				link.Icon = include.Icon
				appLink.Children = append(appLink.Children, link)
			}

			if include.Type == "dashboard" && include.AddToNav {
				link := &dtos.NavLink{
					Url:  hs.Cfg.AppSubURL + "/dashboard/db/" + include.Slug,
					Text: include.Name,
				}
				appLink.Children = append(appLink.Children, link)
			}
		}

		if len(appLink.Children) > 0 {
			appLinks = append(appLinks, appLink)
		}
	}

	return appLinks, nil
}

func (hs *HTTPServer) getNavTree(c *models.ReqContext, hasEditPerm bool) ([]*dtos.NavLink, error) {
	hasAccess := ac.HasAccess(hs.AccessControl, c)
	navTree := []*dtos.NavLink{}

	if hasEditPerm {
		children := []*dtos.NavLink{
			{Text: "Dashboard", Icon: "apps", Url: hs.Cfg.AppSubURL + "/dashboard/new"},
		}
		if c.OrgRole == models.ROLE_ADMIN || c.OrgRole == models.ROLE_EDITOR {
			children = append(children, &dtos.NavLink{
				Text: "Folder", SubTitle: "Create a new folder to organize your dashboards", Id: "folder",
				Icon: "folder-plus", Url: hs.Cfg.AppSubURL + "/dashboards/folder/new",
			})
		}
		children = append(children, &dtos.NavLink{
			Text: "Import", SubTitle: "Import dashboard from file or Grafana.com", Id: "import", Icon: "import",
			Url: hs.Cfg.AppSubURL + "/dashboard/import",
		})
		navTree = append(navTree, &dtos.NavLink{
			Text:       "Create",
			Id:         "create",
			Icon:       "plus",
			Url:        hs.Cfg.AppSubURL + "/dashboard/new",
			Children:   children,
			SortWeight: dtos.WeightCreate,
		})
	}

	dashboardChildNavs := []*dtos.NavLink{
		{Text: "Home", Id: "home", Url: hs.Cfg.AppSubURL + "/", Icon: "home-alt", HideFromTabs: true},
		{Text: "Divider", Divider: true, Id: "divider", HideFromTabs: true},
		{Text: "Manage", Id: "manage-dashboards", Url: hs.Cfg.AppSubURL + "/dashboards", Icon: "sitemap"},
		{Text: "Playlists", Id: "playlists", Url: hs.Cfg.AppSubURL + "/playlists", Icon: "presentation-play"},
	}

	if c.IsSignedIn {
		dashboardChildNavs = append(dashboardChildNavs, &dtos.NavLink{
			Text: "Snapshots",
			Id:   "snapshots",
			Url:  hs.Cfg.AppSubURL + "/dashboard/snapshots",
			Icon: "camera",
		})

		dashboardChildNavs = append(dashboardChildNavs, &dtos.NavLink{
			Text: "Library panels",
			Id:   "library-panels",
			Url:  hs.Cfg.AppSubURL + "/library-panels",
			Icon: "library-panel",
		})
	}

	navTree = append(navTree, &dtos.NavLink{
		Text:       "Dashboards",
		Id:         "dashboards",
		SubTitle:   "Manage dashboards and folders",
		Icon:       "apps",
		Url:        hs.Cfg.AppSubURL + "/",
		SortWeight: dtos.WeightDashboard,
		Children:   dashboardChildNavs,
	})

	canExplore := func(context *models.ReqContext) bool {
		return c.OrgRole == models.ROLE_ADMIN || c.OrgRole == models.ROLE_EDITOR || setting.ViewersCanEdit
	}

	if setting.ExploreEnabled && hasAccess(canExplore, ac.ActionDatasourcesExplore) {
		navTree = append(navTree, &dtos.NavLink{
			Text:       "Explore",
			Id:         "explore",
			SubTitle:   "Explore your data",
			Icon:       "compass",
			SortWeight: dtos.WeightExplore,
			Url:        hs.Cfg.AppSubURL + "/explore",
		})
	}

	if c.IsSignedIn {
		navTree = append(navTree, hs.getProfileNode(c))
	}

	if setting.AlertingEnabled {
		alertChildNavs := []*dtos.NavLink{
			{Text: "Alert rules", Id: "alert-list", Url: hs.Cfg.AppSubURL + "/alerting/list", Icon: "list-ul"},
		}
		if hs.Cfg.IsNgAlertEnabled() {
			alertChildNavs = append(alertChildNavs, &dtos.NavLink{Text: "Notifications", Id: "notifications", Url: hs.Cfg.AppSubURL + "/alerting/alertmanager", Icon: "layer-group"})
			alertChildNavs = append(alertChildNavs, &dtos.NavLink{Text: "Silences", Id: "silences", Url: hs.Cfg.AppSubURL + "/alerting/silences", Icon: "bell-slash"})
		}
		if c.OrgRole == models.ROLE_ADMIN || c.OrgRole == models.ROLE_EDITOR {
			if hs.Cfg.IsNgAlertEnabled() {
				alertChildNavs = append(alertChildNavs, &dtos.NavLink{
					Text: "Contact points", Id: "receivers", Url: hs.Cfg.AppSubURL + "/alerting/notifications",
					Icon: "comment-alt-share",
				})
				alertChildNavs = append(alertChildNavs, &dtos.NavLink{Text: "Notification policies", Id: "am-routes", Url: hs.Cfg.AppSubURL + "/alerting/routes", Icon: "sitemap"})
			} else {
				alertChildNavs = append(alertChildNavs, &dtos.NavLink{
					Text: "Notification channels", Id: "channels", Url: hs.Cfg.AppSubURL + "/alerting/notifications",
					Icon: "comment-alt-share",
				})
			}
		}

		navTree = append(navTree, &dtos.NavLink{
			Text:       "Alerting",
			SubTitle:   "Alert rules and notifications",
			Id:         "alerting",
			Icon:       "bell",
			Url:        hs.Cfg.AppSubURL + "/alerting/list",
			Children:   alertChildNavs,
			SortWeight: dtos.WeightAlerting,
		})
	}

	appLinks, err := hs.getAppLinks(c)
	if err != nil {
		return nil, err
	}
	navTree = append(navTree, appLinks...)

	configNodes := []*dtos.NavLink{}

	if c.OrgRole == models.ROLE_ADMIN {
		configNodes = append(configNodes, &dtos.NavLink{
			Text:        "Data sources",
			Icon:        "database",
			Description: "Add and configure data sources",
			Id:          "datasources",
			Url:         hs.Cfg.AppSubURL + "/datasources",
		})
	}

	if hasAccess(ac.ReqOrgAdmin, eval.Permission(ac.ActionOrgUsersRead, ac.ScopeUsersAll)) {
		configNodes = append(configNodes, &dtos.NavLink{
			Text:        "Users",
			Id:          "users",
			Description: "Manage org members",
			Icon:        "user",
			Url:         hs.Cfg.AppSubURL + "/org/users",
		})
	}

	if c.OrgRole == models.ROLE_ADMIN || (hs.Cfg.EditorsCanAdmin && c.OrgRole == models.ROLE_EDITOR) {
		configNodes = append(configNodes, &dtos.NavLink{
			Text:        "Teams",
			Id:          "teams",
			Description: "Manage org groups",
			Icon:        "users-alt",
			Url:         hs.Cfg.AppSubURL + "/org/teams",
		})
	}

	if c.OrgRole == models.ROLE_ADMIN {
		configNodes = append(configNodes, &dtos.NavLink{
			Text:        "Plugins",
			Id:          "plugins",
			Description: "View and configure plugins",
			Icon:        "plug",
			Url:         hs.Cfg.AppSubURL + "/plugins",
		})

		configNodes = append(configNodes, &dtos.NavLink{
			Text:        "Preferences",
			Id:          "org-settings",
			Description: "Organization preferences",
			Icon:        "sliders-v-alt",
			Url:         hs.Cfg.AppSubURL + "/org",
		})
		configNodes = append(configNodes, &dtos.NavLink{
			Text:        "API keys",
			Id:          "apikeys",
			Description: "Create & manage API keys",
			Icon:        "key-skeleton-alt",
			Url:         hs.Cfg.AppSubURL + "/org/apikeys",
		})
	}

	if len(configNodes) > 0 {
		navTree = append(navTree, &dtos.NavLink{
			Id:         dtos.NavIDCfg,
			Text:       "Configuration",
			SubTitle:   "Organization: " + c.OrgName,
			Icon:       "cog",
			Url:        configNodes[0].Url,
			SortWeight: dtos.WeightConfig,
			Children:   configNodes,
		})
	}

	adminNavLinks := hs.buildAdminNavLinks(c)

	if len(adminNavLinks) > 0 {
		navTree = append(navTree, &dtos.NavLink{
			Text:         "Server Admin",
			SubTitle:     "Manage all users and orgs",
			HideFromTabs: true,
			Id:           "admin",
			Icon:         "shield",
			Url:          adminNavLinks[0].Url,
			SortWeight:   dtos.WeightAdmin,
			Children:     adminNavLinks,
		})
	}

	helpVersion := fmt.Sprintf(`%s v%s (%s)`, setting.ApplicationName, setting.BuildVersion, setting.BuildCommit)
	if hs.Cfg.AnonymousHideVersion && !c.IsSignedIn {
		helpVersion = setting.ApplicationName
	}

	navTree = append(navTree, &dtos.NavLink{
		Text:         "Help",
		SubTitle:     helpVersion,
		Id:           "help",
		Url:          "#",
		Icon:         "question-circle",
		HideFromMenu: true,
		SortWeight:   dtos.WeightHelp,
		Children:     []*dtos.NavLink{},
	})

	return navTree, nil
}

func (hs *HTTPServer) buildAdminNavLinks(c *models.ReqContext) []*dtos.NavLink {
	hasAccess := ac.HasAccess(hs.AccessControl, c)
	adminNavLinks := []*dtos.NavLink{}

	if hasAccess(ac.ReqGrafanaAdmin, eval.Permission(ac.ActionUsersRead, ac.ScopeGlobalUsersAll)) {
		adminNavLinks = append(adminNavLinks, &dtos.NavLink{
			Text: "Users", Id: "global-users", Url: hs.Cfg.AppSubURL + "/admin/users", Icon: "user",
		})
	}

	if c.IsGrafanaAdmin {
		adminNavLinks = append(adminNavLinks, &dtos.NavLink{
			Text: "Orgs", Id: "global-orgs", Url: hs.Cfg.AppSubURL + "/admin/orgs", Icon: "building",
		})
	}

	if hasAccess(ac.ReqGrafanaAdmin, eval.Permission(ac.ActionSettingsRead, eval.ScopeNone)) {
		adminNavLinks = append(adminNavLinks, &dtos.NavLink{
			Text: "Settings", Id: "server-settings", Url: hs.Cfg.AppSubURL + "/admin/settings", Icon: "sliders-v-alt",
		})
	}

	if hasAccess(ac.ReqGrafanaAdmin, eval.Permission(ac.ActionServerStatsRead, eval.ScopeNone)) {
		adminNavLinks = append(adminNavLinks, &dtos.NavLink{
			Text: "Stats", Id: "server-stats", Url: hs.Cfg.AppSubURL + "/admin/stats", Icon: "graph-bar",
		})
	}

<<<<<<< HEAD
	if c.IsGrafanaAdmin {
		if hs.Cfg.PluginAdminEnabled {
			adminNavLinks = append(adminNavLinks, &dtos.NavLink{
				Text: "Plugin catalog", Id: "plugin-catalog", Url: hs.Cfg.AppSubURL + "/a/grafana-plugin-admin-app", Icon: "plug",
			})
		}
	}

	if hs.Cfg.LDAPEnabled && hasAccess(ac.ReqGrafanaAdmin, eval.Permission(ac.ActionLDAPStatusRead, eval.ScopeNone)) {
=======
	if hs.Cfg.LDAPEnabled && hasAccess(ac.ReqGrafanaAdmin, ac.ActionLDAPStatusRead) {
>>>>>>> 140bb4cc
		adminNavLinks = append(adminNavLinks, &dtos.NavLink{
			Text: "LDAP", Id: "ldap", Url: hs.Cfg.AppSubURL + "/admin/ldap", Icon: "book",
		})
	}

	return adminNavLinks
}

func (hs *HTTPServer) setIndexViewData(c *models.ReqContext) (*dtos.IndexViewData, error) {
	hasEditPermissionInFoldersQuery := models.HasEditPermissionInFoldersQuery{SignedInUser: c.SignedInUser}
	if err := bus.Dispatch(&hasEditPermissionInFoldersQuery); err != nil {
		return nil, err
	}
	hasEditPerm := hasEditPermissionInFoldersQuery.Result

	settings, err := hs.getFrontendSettingsMap(c)
	if err != nil {
		return nil, err
	}

	settings["dateFormats"] = hs.Cfg.DateFormats

	prefsQuery := models.GetPreferencesWithDefaultsQuery{User: c.SignedInUser}
	if err := bus.DispatchCtx(c.Req.Context(), &prefsQuery); err != nil {
		return nil, err
	}
	prefs := prefsQuery.Result

	// Read locale from accept-language
	acceptLang := c.Req.Header.Get("Accept-Language")
	locale := "en-US"

	if len(acceptLang) > 0 {
		parts := strings.Split(acceptLang, ",")
		locale = parts[0]
	}

	appURL := setting.AppUrl
	appSubURL := hs.Cfg.AppSubURL

	// special case when doing localhost call from image renderer
	if c.IsRenderCall && !hs.Cfg.ServeFromSubPath {
		appURL = fmt.Sprintf("%s://localhost:%s", hs.Cfg.Protocol, hs.Cfg.HTTPPort)
		appSubURL = ""
		settings["appSubUrl"] = ""
	}

	navTree, err := hs.getNavTree(c, hasEditPerm)
	if err != nil {
		return nil, err
	}

	data := dtos.IndexViewData{
		User: &dtos.CurrentUser{
			Id:                         c.UserId,
			IsSignedIn:                 c.IsSignedIn,
			Login:                      c.Login,
			Email:                      c.Email,
			Name:                       c.Name,
			OrgCount:                   c.OrgCount,
			OrgId:                      c.OrgId,
			OrgName:                    c.OrgName,
			OrgRole:                    c.OrgRole,
			GravatarUrl:                dtos.GetGravatarUrl(c.Email),
			IsGrafanaAdmin:             c.IsGrafanaAdmin,
			LightTheme:                 prefs.Theme == lightName,
			Timezone:                   prefs.Timezone,
			Locale:                     locale,
			HelpFlags1:                 c.HelpFlags1,
			HasEditPermissionInFolders: hasEditPerm,
		},
		Settings:                settings,
		Theme:                   prefs.Theme,
		AppUrl:                  appURL,
		AppSubUrl:               appSubURL,
		GoogleAnalyticsId:       setting.GoogleAnalyticsId,
		GoogleTagManagerId:      setting.GoogleTagManagerId,
		BuildVersion:            setting.BuildVersion,
		BuildCommit:             setting.BuildCommit,
		NewGrafanaVersion:       hs.PluginManager.GrafanaLatestVersion(),
		NewGrafanaVersionExists: hs.PluginManager.GrafanaHasUpdate(),
		AppName:                 setting.ApplicationName,
		AppNameBodyClass:        getAppNameBodyClass(hs.License.HasValidLicense()),
		FavIcon:                 "public/img/fav32.png",
		AppleTouchIcon:          "public/img/apple-touch-icon.png",
		AppTitle:                "Grafana",
		NavTree:                 navTree,
		Sentry:                  &hs.Cfg.Sentry,
		Nonce:                   c.RequestNonce,
		ContentDeliveryURL:      hs.Cfg.GetContentDeliveryURL(hs.License.ContentDeliveryPrefix()),
		LoadingLogo:             "public/img/grafana_icon.svg",
	}

	if hs.Cfg.FeatureToggles["accesscontrol"] {
		userPermissions, err := hs.AccessControl.GetUserPermissions(c.Req.Context(), c.SignedInUser)
		if err != nil {
			return nil, err
		}

		data.User.Permissions = ac.BuildPermissionsMap(userPermissions)
	}

	if setting.DisableGravatar {
		data.User.GravatarUrl = hs.Cfg.AppSubURL + "/public/img/user_profile.png"
	}

	if len(data.User.Name) == 0 {
		data.User.Name = data.User.Login
	}

	themeURLParam := c.Query("theme")
	if themeURLParam == lightName {
		data.User.LightTheme = true
		data.Theme = lightName
	} else if themeURLParam == darkName {
		data.User.LightTheme = false
		data.Theme = darkName
	}

	hs.HooksService.RunIndexDataHooks(&data, c)

	sort.SliceStable(data.NavTree, func(i, j int) bool {
		return data.NavTree[i].SortWeight < data.NavTree[j].SortWeight
	})

	return &data, nil
}

func (hs *HTTPServer) Index(c *models.ReqContext) {
	data, err := hs.setIndexViewData(c)
	if err != nil {
		c.Handle(hs.Cfg, 500, "Failed to get settings", err)
		return
	}
	c.HTML(200, "index", data)
}

func (hs *HTTPServer) NotFoundHandler(c *models.ReqContext) {
	if c.IsApiRequest() {
		c.JsonApiErr(404, "Not found", nil)
		return
	}

	data, err := hs.setIndexViewData(c)
	if err != nil {
		c.Handle(hs.Cfg, 500, "Failed to get settings", err)
		return
	}

	c.HTML(404, "index", data)
}

func getAppNameBodyClass(validLicense bool) string {
	if validLicense {
		return "app-enterprise"
	}

	return "app-grafana"
}<|MERGE_RESOLUTION|>--- conflicted
+++ resolved
@@ -377,19 +377,7 @@
 		})
 	}
 
-<<<<<<< HEAD
-	if c.IsGrafanaAdmin {
-		if hs.Cfg.PluginAdminEnabled {
-			adminNavLinks = append(adminNavLinks, &dtos.NavLink{
-				Text: "Plugin catalog", Id: "plugin-catalog", Url: hs.Cfg.AppSubURL + "/a/grafana-plugin-admin-app", Icon: "plug",
-			})
-		}
-	}
-
 	if hs.Cfg.LDAPEnabled && hasAccess(ac.ReqGrafanaAdmin, eval.Permission(ac.ActionLDAPStatusRead, eval.ScopeNone)) {
-=======
-	if hs.Cfg.LDAPEnabled && hasAccess(ac.ReqGrafanaAdmin, ac.ActionLDAPStatusRead) {
->>>>>>> 140bb4cc
 		adminNavLinks = append(adminNavLinks, &dtos.NavLink{
 			Text: "LDAP", Id: "ldap", Url: hs.Cfg.AppSubURL + "/admin/ldap", Icon: "book",
 		})
