--- conflicted
+++ resolved
@@ -361,11 +361,8 @@
   "engines": {
     "node": ">= 14"
   },
-<<<<<<< HEAD
   "volta": {
     "node": "14.18.0"
   },
-=======
->>>>>>> 3d9e2d8c
   "packageManager": "yarn@3.1.0-rc.5"
 }