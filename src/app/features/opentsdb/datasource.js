define([
  'angular',
  'lodash',
  'kbn',
  'moment',
  './queryCtrl',
],
function (angular, _, kbn) {
  'use strict';

  var module = angular.module('grafana.services');

  module.factory('OpenTSDBDatasource', function($q, $http, templateSrv) {

    function OpenTSDBDatasource(datasource) {
      this.type = 'opentsdb';
      this.editorSrc = 'app/features/opentsdb/partials/query.editor.html';
      this.url = datasource.url;
      this.name = datasource.name;
      this.supportMetrics = true;
    }

    // Called once per panel (graph)
    OpenTSDBDatasource.prototype.query = function(options) {
      var start = convertToTSDBTime(options.range.from);
      var end = convertToTSDBTime(options.range.to);
      var qs = [];

      if (options.interval.match(/\.[0-9]+s/)) {
        options.interval = parseFloat(options.interval)*1000 + "ms";
      }
      _.each(options.targets, function(target) {
        qs.push(convertTargetToQuery(target, options.interval));
      });

      var queries = _.compact(qs);

      // No valid targets, return the empty result to save a round trip.
      if (_.isEmpty(queries)) {
        var d = $q.defer();
        d.resolve({ data: [] });
        return d.promise;
      }

      var groupByTags = {};
      _.each(queries, function(query) {
        _.each(query.tags, function(val, key) {
          groupByTags[key] = true;
        });
      });

      return this.performTimeSeriesQuery(queries, start, end)
        .then(_.bind(function(response) {
          var result = _.map(response.data, _.bind(function(metricData, index) {
            return transformMetricData(metricData, groupByTags, this.targets[index]);
          }, this));
          return { data: result };
        }, options));
    };

    OpenTSDBDatasource.prototype.performTimeSeriesQuery = function(queries, start, end) {
      var reqBody = {
        start: start,
        queries: queries
      };

      // Relative queries (e.g. last hour) don't include an end time
      if (end) {
        reqBody.end = end;
      }

      var options = {
        method: 'POST',
        url: this.url + '/api/query',
        data: reqBody
      };

      return $http(options);
    };

    OpenTSDBDatasource.prototype.performSuggestQuery = function(query, type) {
      var options = {
        method: 'GET',
        url: this.url + '/api/suggest',
        params: {
          type: type,
          q: query
        }
      };
      return $http(options).then(function(result) {
        return result.data;
      });
    };

    function transformMetricData(md, groupByTags, options) {
      var dps = [],
          tagData = [],
          metricLabel = null;

      if (!_.isEmpty(md.tags)) {
        _.each(_.pairs(md.tags), function(tag) {
          if (_.has(groupByTags, tag[0])) {
            tagData.push(tag[0] + "=" + tag[1]);
          }
        });
      }

      metricLabel = createMetricLabel(md.metric, tagData, options);

      // TSDB returns datapoints has a hash of ts => value.
      // Can't use _.pairs(invert()) because it stringifies keys/values
      _.each(md.dps, function (v, k) {
        dps.push([v, k * 1000]);
      });

      return { target: metricLabel, datapoints: dps };
    }

    function createMetricLabel(metric, tagData, options) {
      if (!_.isUndefined(options) && options.alias) {
        return options.alias;
      }

      if (!_.isEmpty(tagData)) {
        metric += "{" + tagData.join(", ") + "}";
      }

      return metric;
    }

<<<<<<< HEAD
    function convertTargetToQuery(target) {
      if (!target.metric || target.hide) {
=======
    function convertTargetToQuery(target, interval) {
      if (!target.metric) {
>>>>>>> 65307c46
        return null;
      }

      var query = {
        metric: templateSrv.replace(target.metric),
        aggregator: "avg"
      };

      if (target.aggregator) {
        query.aggregator = templateSrv.replace(target.aggregator);
      }

      if (target.shouldComputeRate) {
        query.rate = true;
        query.rateOptions = {
          counter: !!target.isCounter
        };

        if (target.counterMax && target.counterMax.length) {
          query.rateOptions.counterMax = parseInt(target.counterMax);
        }

        if (target.counterResetValue && target.counterResetValue.length) {
          query.rateOptions.resetValue = parseInt(target.counterResetValue);
        }
      }

      if (!target.disableDownsampling) {
        var buf =  target.downsampleInterval || interval;
        query.downsample = templateSrv.replace(buf) + "-" + target.downsampleAggregator;
      }

      query.tags = angular.copy(target.tags);
      if(query.tags){
        for(var key in query.tags){
          query.tags[key] = templateSrv.replace(query.tags[key]);
        }
      }

      return query;
    }

    function convertToTSDBTime(date) {
      if (date === 'now') {
        return null;
      }

      date = kbn.parseDate(date);

      return date.getTime();
    }

    return OpenTSDBDatasource;
  });

});<|MERGE_RESOLUTION|>--- conflicted
+++ resolved
@@ -128,13 +128,8 @@
       return metric;
     }
 
-<<<<<<< HEAD
-    function convertTargetToQuery(target) {
+    function convertTargetToQuery(target, interval) {
       if (!target.metric || target.hide) {
-=======
-    function convertTargetToQuery(target, interval) {
-      if (!target.metric) {
->>>>>>> 65307c46
         return null;
       }
 
