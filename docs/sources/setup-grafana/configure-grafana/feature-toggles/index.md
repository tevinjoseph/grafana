---
aliases:
  - /docs/grafana/latest/setup-grafana/configure-grafana/feature-toggles/
description: Learn about toggles for experimental and beta features, which you can enable or disable.
title: Configure feature toggles
weight: 150
---

<!-- DO NOT EDIT THIS PAGE, it is machine generated by running the test in -->
<!-- https://github.com/grafana/grafana/blob/main/pkg/services/featuremgmt/toggles_gen_test.go#L19 -->

# Configure feature toggles

You use feature toggles, also known as feature flags, to turn experimental or beta features on and off in Grafana. Although we do not recommend using these features in production, you can turn on feature toggles to try out new functionality in development or test environments.

This page contains a list of available feature toggles. To learn how to turn on feature toggles, refer to our [Configure Grafana documentation]({{< relref "../_index.md/#feature_toggles" >}}). Feature toggles are also available to Grafana Cloud Advanced customers. If you use Grafana Cloud Advanced, you can open a support ticket and specify the feature toggles and stack for which you want them enabled.

## Stable feature toggles

Some stable features are enabled by default. You can disable a stable feature by setting the feature flag to "false" in the configuration.

| Feature toggle name                 | Description                                                                          | Enabled by default |
| ----------------------------------- | ------------------------------------------------------------------------------------ | ------------------ |
| `disableEnvelopeEncryption`         | Disable envelope encryption (emergency only)                                         |                    |
| `database_metrics`                  | Add Prometheus metrics for database tables                                           |                    |
| `lokiMonacoEditor`                  | Access to Monaco query editor for Loki                                               | Yes                |
| `featureHighlights`                 | Highlight Grafana Enterprise features                                                |                    |
| `commandPalette`                    | Enable command palette                                                               | Yes                |
| `cloudWatchDynamicLabels`           | Use dynamic labels instead of alias patterns in CloudWatch datasource                | Yes                |
| `internationalization`              | Enables internationalization                                                         | Yes                |
| `accessTokenExpirationCheck`        | Enable OAuth access_token expiration check and token refresh using the refresh_token |                    |
| `disablePrometheusExemplarSampling` | Disable Prometheus examplar sampling                                                 |                    |

## Beta feature toggles

| Feature toggle name               | Description                                                                     |
| --------------------------------- | ------------------------------------------------------------------------------- |
| `trimDefaults`                    | Use cue schema to remove values that will be applied automatically              |
| `panelTitleSearch`                | Search for dashboards using panel title                                         |
| `prometheusAzureOverrideAudience` | Experimental. Allow override default AAD audience for Azure Prometheus endpoint |
| `swaggerUi`                       | Serves swagger UI                                                               |
| `migrationLocking`                | Lock database during migrations                                                 |
| `newDBLibrary`                    | Use jmoiron/sqlx rather than xorm for a few backend services                    |
| `validateDashboardsOnSave`        | Validate dashboard JSON POSTed to api/dashboards/db                             |
| `autoMigrateGraphPanels`          | Replace the angular graph panel with timeseries                                 |
| `datasourceLogger`                | Logs all datasource requests                                                    |
| `accessControlOnCall`             | Access control primitives for OnCall                                            |
| `alertingNoNormalState`           | Stop maintaining state of alerts that are not firing                            |

## Alpha feature toggles

These features are early in their development lifecycle and so are not yet supported in Grafana Cloud.
Alpha features might be changed or removed without prior notice.

| Feature toggle name                | Description                                                                                                                                                                  |
| ---------------------------------- | ---------------------------------------------------------------------------------------------------------------------------------------------------------------------------- |
| `returnUnameHeader`                | Return user login as header for authenticated requests                                                                                                                       |
| `alertingBigTransactions`          | Use big transactions for alerting database writes                                                                                                                            |
| `dashboardPreviews`                | Create and show thumbnails for dashboard search results                                                                                                                      |
| `live-config`                      | Save Grafana Live configuration in SQL tables                                                                                                                                |
| `live-pipeline`                    | Enable a generic live processing pipeline                                                                                                                                    |
| `live-service-web-worker`          | This will use a webworker thread to processes events rather than the main thread                                                                                             |
| `queryOverLive`                    | Use Grafana Live WebSocket to execute backend queries                                                                                                                        |
| `tempoApmTable`                    | Show APM table                                                                                                                                                               |
| `publicDashboards`                 | Enables public access to dashboards                                                                                                                                          |
| `lokiLive`                         | Support WebSocket streaming for loki (early prototype)                                                                                                                       |
| `lokiDataframeApi`                 | Use experimental loki api for WebSocket streaming (early prototype)                                                                                                          |
| `dashboardComments`                | Enable dashboard-wide comments                                                                                                                                               |
| `annotationComments`               | Enable annotation comments                                                                                                                                                   |
| `storage`                          | Configurable storage for dashboards, datasources, and resources                                                                                                              |
| `supportBundles`                   | Support bundles for troubleshooting                                                                                                                                          |
| `exploreMixedDatasource`           | Enable mixed datasource in Explore                                                                                                                                           |
| `tracing`                          | Adds trace ID to error notifications                                                                                                                                         |
| `correlations`                     | Correlations page                                                                                                                                                            |
| `datasourceQueryMultiStatus`       | Introduce HTTP 207 Multi Status for api/ds/query                                                                                                                             |
| `traceToMetrics`                   | Enable trace to metrics links                                                                                                                                                |
| `prometheusWideSeries`             | Enable wide series responses in the Prometheus datasource                                                                                                                    |
| `canvasPanelNesting`               | Allow elements nesting                                                                                                                                                       |
| `scenes`                           | Experimental framework to build interactive dashboards                                                                                                                       |
| `disableSecretsCompatibility`      | Disable duplicated secret storage in legacy tables                                                                                                                           |
| `logRequestsInstrumentedAsUnknown` | Logs the path for requests that are instrumented as unknown                                                                                                                  |
| `dataConnectionsConsole`           | Enables a new top-level page called Connections. This page is an experiment that provides a better experience when you install and configure data sources and other plugins. |
| `topnav`                           | New top nav and page layouts                                                                                                                                                 |
| `flameGraph`                       | Show the flame graph                                                                                                                                                         |
| `cloudWatchCrossAccountQuerying`   | Use cross-account querying in CloudWatch datasource                                                                                                                          |
| `redshiftAsyncQueryDataSupport`    | Enable async query data support for Redshift                                                                                                                                 |
| `athenaAsyncQueryDataSupport`      | Enable async query data support for Athena                                                                                                                                   |
| `increaseInMemDatabaseQueryCache`  | Enable more in memory caching for database queries                                                                                                                           |
| `newPanelChromeUI`                 | Show updated look and feel of grafana-ui PanelChrome: panel header, icons, and menu                                                                                          |
| `showDashboardValidationWarnings`  | Show warnings when dashboards do not validate against the schema                                                                                                             |
| `mysqlAnsiQuotes`                  | Use double quotes to escape keyword in a MySQL query                                                                                                                         |
| `elasticsearchBackendMigration`    | Use Elasticsearch as backend data source                                                                                                                                     |
| `datasourceOnboarding`             | Enable data source onboarding page                                                                                                                                           |
| `secureSocksDatasourceProxy`       | Enable secure socks tunneling for supported core datasources                                                                                                                 |
| `authnService`                     | Use new auth service to perform authentication                                                                                                                               |
| `sessionRemoteCache`               | Enable using remote cache for user sessions                                                                                                                                  |
<<<<<<< HEAD
| `apiserver`                        | Enable the embedded Grafana K8S apiserver                                                                                                                                    |
=======
| `alertingBacktesting`              | Rule backtesting API for alerting                                                                                                                                            |
| `azureMultipleResourcePicker`      | Azure multiple resource picker                                                                                                                                               |
>>>>>>> c621693d

## Development feature toggles

The following toggles require explicitly setting Grafana's [app mode]({{< relref "../_index.md/#app_mode" >}}) to 'development' before you can enable this feature toggle. These features tend to be experimental.

| Feature toggle name                    | Description                                                             |
| -------------------------------------- | ----------------------------------------------------------------------- |
| `dashboardPreviewsAdmin`               | Manage the dashboard previews crawler process from the UI               |
| `showFeatureFlagsInUI`                 | Show feature flags in the settings UI                                   |
| `publicDashboardsEmailSharing`         | Allows public dashboard sharing to be restricted to only allowed emails |
| `k8s`                                  | Explore native k8s integrations                                         |
| `dashboardsFromStorage`                | Load dashboards from the generic storage interface                      |
| `export`                               | Export grafana instance (to git, etc)                                   |
| `azureMonitorResourcePickerForMetrics` | New UI for Azure Monitor Metrics Query                                  |
| `grpcServer`                           | Run GRPC server                                                         |
| `entityStore`                          | SQL-based entity store (requires storage flag also)                     |
| `queryLibrary`                         | Reusable query library                                                  |
| `nestedFolders`                        | Enable folder nesting                                                   |<|MERGE_RESOLUTION|>--- conflicted
+++ resolved
@@ -94,12 +94,9 @@
 | `secureSocksDatasourceProxy`       | Enable secure socks tunneling for supported core datasources                                                                                                                 |
 | `authnService`                     | Use new auth service to perform authentication                                                                                                                               |
 | `sessionRemoteCache`               | Enable using remote cache for user sessions                                                                                                                                  |
-<<<<<<< HEAD
-| `apiserver`                        | Enable the embedded Grafana K8S apiserver                                                                                                                                    |
-=======
 | `alertingBacktesting`              | Rule backtesting API for alerting                                                                                                                                            |
 | `azureMultipleResourcePicker`      | Azure multiple resource picker                                                                                                                                               |
->>>>>>> c621693d
+| `apiserver`                        | Enable the embedded Grafana K8S apiserver                                                                                                                                    |
 
 ## Development feature toggles
 
