---
aliases:
  - /docs/grafana/latest/setup-grafana/configure-grafana/feature-toggles/
description: Learn about feature toggles, which you can enable or disable.
title: Configure feature toggles
weight: 150
---

<!-- DO NOT EDIT THIS PAGE, it is machine generated by running the test in -->
<!-- https://github.com/grafana/grafana/blob/main/pkg/services/featuremgmt/toggles_gen_test.go#L19 -->

# Configure feature toggles

You use feature toggles, also known as feature flags, to enable or disable features in Grafana. You can turn on feature toggles to try out new functionality in development or test environments.

This page contains a list of available feature toggles. To learn how to turn on feature toggles, refer to our [Configure Grafana documentation]({{< relref "../_index.md#feature_toggles" >}}). Feature toggles are also available to Grafana Cloud Advanced customers. If you use Grafana Cloud Advanced, you can open a support ticket and specify the feature toggles and stack for which you want them enabled.

## Feature toggles

Some features are enabled by default. You can disable these feature by setting the feature flag to "false" in the configuration.

| Feature toggle name                              | Description                                                                                                                                                                                         | Enabled by default |
| ------------------------------------------------ | --------------------------------------------------------------------------------------------------------------------------------------------------------------------------------------------------- | ------------------ |
| `disableEnvelopeEncryption`                      | Disable envelope encryption (emergency only)                                                                                                                                                        |                    |
| `featureHighlights`                              | Highlight Grafana Enterprise features                                                                                                                                                               |                    |
| `dataConnectionsConsole`                         | Enables a new top-level page called Connections. This page is an experiment that provides a better experience when you install and configure data sources and other plugins.                        | Yes                |
| `cloudWatchCrossAccountQuerying`                 | Enables cross-account querying in CloudWatch datasources                                                                                                                                            | Yes                |
| `redshiftAsyncQueryDataSupport`                  | Enable async query data support for Redshift                                                                                                                                                        | Yes                |
| `athenaAsyncQueryDataSupport`                    | Enable async query data support for Athena                                                                                                                                                          | Yes                |
| `nestedFolderPicker`                             | Enables the new folder picker to work with nested folders. Requires the nestedFolders feature flag                                                                                                  | Yes                |
| `accessTokenExpirationCheck`                     | Enable OAuth access_token expiration check and token refresh using the refresh_token                                                                                                                |                    |
| `emptyDashboardPage`                             | Enable the redesigned user interface of a dashboard page that includes no panels                                                                                                                    | Yes                |
| `disablePrometheusExemplarSampling`              | Disable Prometheus exemplar sampling                                                                                                                                                                |                    |
| `logsContextDatasourceUi`                        | Allow datasource to provide custom UI for context view                                                                                                                                              | Yes                |
| `gcomOnlyExternalOrgRoleSync`                    | Prohibits a user from changing organization roles synced with Grafana Cloud auth provider                                                                                                           |                    |
| `prometheusMetricEncyclopedia`                   | Adds the metrics explorer component to the Prometheus query builder as an option in metric select                                                                                                   | Yes                |
| `prometheusResourceBrowserCache`                 | Displays browser caching options in Prometheus data source configuration                                                                                                                            | Yes                |
| `prometheusDataplane`                            | Changes responses to from Prometheus to be compliant with the dataplane specification. In particular it sets the numeric Field.Name from 'Value' to the value of the `__name__` label when present. | Yes                |
| `lokiMetricDataplane`                            | Changes metric responses from Loki to be compliant with the dataplane specification.                                                                                                                | Yes                |
| `dataplaneFrontendFallback`                      | Support dataplane contract field name change for transformations and field name matchers where the name is different                                                                                | Yes                |
| `alertingNotificationsPoliciesMatchingInstances` | Enables the preview of matching instances for notification policies                                                                                                                                 | Yes                |
| `useCachingService`                              | When turned on, the new query and resource caching implementation using a wire service inject will be used in place of the previous middleware implementation                                       |                    |
| `enableElasticsearchBackendQuerying`             | Enable the processing of queries and responses in the Elasticsearch data source through backend                                                                                                     | Yes                |
| `advancedDataSourcePicker`                       | Enable a new data source picker with contextual information, recently used order and advanced mode                                                                                                  | Yes                |
| `recordedQueriesMulti`                           | Enables writing multiple items from a single query within Recorded Queries                                                                                                                          | Yes                |
| `transformationsRedesign`                        | Enables the transformations redesign                                                                                                                                                                | Yes                |
| `toggleLabelsInLogsUI`                           | Enable toggleable filters in log details view                                                                                                                                                       | Yes                |
| `azureMonitorDataplane`                          | Adds dataplane compliant frame metadata in the Azure Monitor datasource                                                                                                                             | Yes                |
| `prometheusConfigOverhaulAuth`                   | Update the Prometheus configuration page with the new auth component                                                                                                                                | Yes                |

## Preview feature toggles

| Feature toggle name              | Description                                                                                                                                                                                  |
| -------------------------------- | -------------------------------------------------------------------------------------------------------------------------------------------------------------------------------------------- |
| `trimDefaults`                   | Use cue schema to remove values that will be applied automatically                                                                                                                           |
| `panelTitleSearch`               | Search for dashboards using panel title                                                                                                                                                      |
| `publicDashboards`               | Enables public access to dashboards                                                                                                                                                          |
| `migrationLocking`               | Lock database during migrations                                                                                                                                                              |
| `correlations`                   | Correlations page                                                                                                                                                                            |
| `newDBLibrary`                   | Use jmoiron/sqlx rather than xorm for a few backend services                                                                                                                                 |
| `autoMigrateOldPanels`           | Migrate old angular panels to supported versions (graph, table-old, worldmap, etc)                                                                                                           |
| `disableAngular`                 | Dynamic flag to disable angular at runtime. The preferred method is to set `angular_support_enabled` to `false` in the [security] settings, which allows you to change the state at runtime. |
| `dockedMegaMenu`                 | Enable support for a persistent (docked) navigation menu                                                                                                                                     |
| `grpcServer`                     | Run the GRPC server                                                                                                                                                                          |
| `accessControlOnCall`            | Access control primitives for OnCall                                                                                                                                                         |
| `nestedFolders`                  | Enable folder nesting                                                                                                                                                                        |
| `alertingNoNormalState`          | Stop maintaining state of alerts that are not firing                                                                                                                                         |
| `influxdbBackendMigration`       | Query InfluxDB InfluxQL without the proxy                                                                                                                                                    |
| `renderAuthJWT`                  | Uses JWT-based auth for rendering instead of relying on remote cache                                                                                                                         |
| `refactorVariablesTimeRange`     | Refactor time range variables flow to reduce number of API calls made when query variables are chained                                                                                       |
| `faroDatasourceSelector`         | Enable the data source selector within the Frontend Apps section of the Frontend Observability                                                                                               |
| `enableDatagridEditing`          | Enables the edit functionality in the datagrid panel                                                                                                                                         |
| `dataSourcePageHeader`           | Apply new pageHeader UI in data source edit page                                                                                                                                             |
| `sqlDatasourceDatabaseSelection` | Enables previous SQL data source dataset dropdown behavior                                                                                                                                   |
| `cloudWatchLogsMonacoEditor`     | Enables the Monaco editor for CloudWatch Logs queries                                                                                                                                        |
| `awsAsyncQueryCaching`           | Enable caching for async queries for Redshift and Athena. Requires that the `useCachingService` feature toggle is enabled and the datasource has caching and async query support enabled     |
| `splitScopes`                    | Support faster dashboard and folder search by splitting permission scopes into parts                                                                                                         |
| `reportingRetries`               | Enables rendering retries for the reporting feature                                                                                                                                          |
| `newBrowseDashboards`            | New browse/manage dashboards UI                                                                                                                                                              |

## Experimental feature toggles

These features are early in their development lifecycle and so are not yet supported in Grafana Cloud.
Experimental features might be changed or removed without prior notice.

| Feature toggle name                         | Description                                                                                                  |
| ------------------------------------------- | ------------------------------------------------------------------------------------------------------------ |
| `live-service-web-worker`                   | This will use a webworker thread to processes events rather than the main thread                             |
| `queryOverLive`                             | Use Grafana Live WebSocket to execute backend queries                                                        |
| `lokiExperimentalStreaming`                 | Support new streaming approach for loki (prototype, needs special loki build)                                |
| `storage`                                   | Configurable storage for dashboards, datasources, and resources                                              |
| `datasourceQueryMultiStatus`                | Introduce HTTP 207 Multi Status for api/ds/query                                                             |
| `traceToMetrics`                            | Enable trace to metrics links                                                                                |
| `canvasPanelNesting`                        | Allow elements nesting                                                                                       |
| `scenes`                                    | Experimental framework to build interactive dashboards                                                       |
| `disableSecretsCompatibility`               | Disable duplicated secret storage in legacy tables                                                           |
| `logRequestsInstrumentedAsUnknown`          | Logs the path for requests that are instrumented as unknown                                                  |
| `showDashboardValidationWarnings`           | Show warnings when dashboards do not validate against the schema                                             |
| `mysqlAnsiQuotes`                           | Use double quotes to escape keyword in a MySQL query                                                         |
| `alertingBacktesting`                       | Rule backtesting API for alerting                                                                            |
| `editPanelCSVDragAndDrop`                   | Enables drag and drop for CSV and Excel files                                                                |
| `lokiQuerySplitting`                        | Split large interval queries into subqueries with smaller time intervals                                     |
| `lokiQuerySplittingConfig`                  | Give users the option to configure split durations for Loki queries                                          |
| `individualCookiePreferences`               | Support overriding cookie preferences per user                                                               |
| `timeSeriesTable`                           | Enable time series table transformer & sparkline cell type                                                   |
| `clientTokenRotation`                       | Replaces the current in-request token rotation so that the client initiates the rotation                     |
| `lokiLogsDataplane`                         | Changes logs responses from Loki to be compliant with the dataplane specification.                           |
| `disableSSEDataplane`                       | Disables dataplane specific processing in server side expressions.                                           |
| `alertStateHistoryLokiSecondary`            | Enable Grafana to write alert state history to an external Loki instance in addition to Grafana annotations. |
| `alertStateHistoryLokiPrimary`              | Enable a remote Loki instance as the primary source for state history reads.                                 |
| `alertStateHistoryLokiOnly`                 | Disable Grafana alerts from emitting annotations when a remote Loki instance is available.                   |
| `unifiedRequestLog`                         | Writes error logs to the request logger                                                                      |
| `extraThemes`                               | Enables extra themes                                                                                         |
| `lokiPredefinedOperations`                  | Adds predefined query operations to Loki query editor                                                        |
| `pluginsFrontendSandbox`                    | Enables the plugins frontend sandbox                                                                         |
| `dashboardEmbed`                            | Allow embedding dashboard for external use in Code editors                                                   |
| `frontendSandboxMonitorOnly`                | Enables monitor only in the plugin frontend sandbox (if enabled)                                             |
| `lokiFormatQuery`                           | Enables the ability to format Loki queries                                                                   |
| `exploreScrollableLogsContainer`            | Improves the scrolling behavior of logs in Explore                                                           |
| `pluginsDynamicAngularDetectionPatterns`    | Enables fetching Angular detection patterns for plugins from GCOM and fallback to hardcoded ones             |
| `vizAndWidgetSplit`                         | Split panels between vizualizations and widgets                                                              |
| `prometheusIncrementalQueryInstrumentation` | Adds RudderStack events to incremental queries                                                               |
| `logsExploreTableVisualisation`             | A table visualisation for logs in Explore                                                                    |
| `awsDatasourcesTempCredentials`             | Support temporary security credentials in AWS plugins for Grafana Cloud customers                            |
| `mlExpressions`                             | Enable support for Machine Learning in server-side expressions                                               |
| `traceQLStreaming`                          | Enables response streaming of TraceQL queries of the Tempo data source                                       |
| `metricsSummary`                            | Enables metrics summary queries in the Tempo data source                                                     |
| `grafanaAPIServer`                          | Enable Kubernetes API Server for Grafana resources                                                           |
| `featureToggleAdminPage`                    | Enable admin page for managing feature toggles from the Grafana front-end                                    |
| `permissionsFilterRemoveSubquery`           | Alternative permission filter implementation that does not use subqueries for fetching the dashboard folder  |
| `influxdbSqlSupport`                        | Enable InfluxDB SQL query language support with new querying UI                                              |
| `noBasicRole`                               | Enables a new role that has no permissions by default                                                        |
| `angularDeprecationUI`                      | Display new Angular deprecation-related UI features                                                          |
| `dashgpt`                                   | Enable AI powered features in dashboards                                                                     |
| `sseGroupByDatasource`                      | Send query to the same datasource in a single request when using server side expressions                     |
| `requestInstrumentationStatusSource`        | Include a status source label for request metrics and logs                                                   |
| `wargamesTesting`                           | Placeholder feature flag for internal testing                                                                |
| `alertingInsights`                          | Show the new alerting insights landing page                                                                  |
<<<<<<< HEAD
| `prometheusPromQAIL`                        | Prometheus and AI/ML to assist users in creating a query                                                                                                                                 |
=======
| `externalCorePlugins`                       | Allow core plugins to be loaded as external                                                                  |
| `pluginsAPIMetrics`                         | Sends metrics of public grafana packages usage by plugins                                                    |
| `httpSLOLevels`                             | Adds SLO level to http request metrics                                                                       |
>>>>>>> da23aef8

## Development feature toggles

The following toggles require explicitly setting Grafana's [app mode]({{< relref "../_index.md#app_mode" >}}) to 'development' before you can enable this feature toggle. These features tend to be experimental.

| Feature toggle name   | Description                                                    |
| --------------------- | -------------------------------------------------------------- |
| `entityStore`         | SQL-based entity store (requires storage flag also)            |
| `externalServiceAuth` | Starts an OAuth2 authentication provider for external services |<|MERGE_RESOLUTION|>--- conflicted
+++ resolved
@@ -136,13 +136,10 @@
 | `requestInstrumentationStatusSource`        | Include a status source label for request metrics and logs                                                   |
 | `wargamesTesting`                           | Placeholder feature flag for internal testing                                                                |
 | `alertingInsights`                          | Show the new alerting insights landing page                                                                  |
-<<<<<<< HEAD
-| `prometheusPromQAIL`                        | Prometheus and AI/ML to assist users in creating a query                                                                                                                                 |
-=======
 | `externalCorePlugins`                       | Allow core plugins to be loaded as external                                                                  |
 | `pluginsAPIMetrics`                         | Sends metrics of public grafana packages usage by plugins                                                    |
 | `httpSLOLevels`                             | Adds SLO level to http request metrics                                                                       |
->>>>>>> da23aef8
+| `prometheusPromQAIL`                        | Prometheus and AI/ML to assist users in creating a query                                                     |
 
 ## Development feature toggles
 
