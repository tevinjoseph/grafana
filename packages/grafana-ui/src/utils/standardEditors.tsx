--- conflicted
+++ resolved
@@ -310,9 +310,19 @@
     description: '',
   };
 
-<<<<<<< HEAD
-  return [text, number, boolean, radio, select, unit, mappings, thresholds, links, color, fieldColor, statsPicker];
-=======
-  return [text, number, boolean, radio, select, unit, mappings, thresholds, links, color, statsPicker, strings];
->>>>>>> 3b383149
+  return [
+    text,
+    number,
+    boolean,
+    radio,
+    select,
+    unit,
+    mappings,
+    thresholds,
+    links,
+    color,
+    fieldColor,
+    statsPicker,
+    strings,
+  ];
 };