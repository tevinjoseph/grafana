import React, { FC, useEffect, useState } from 'react';
import {
  DataHoverClearEvent,
  DataHoverEvent,
  FALLBACK_COLOR,
  FieldDisplay,
  formattedValueToString,
  getFieldDisplayValues,
  GrafanaTheme2,
} from '@grafana/data';
import { useStyles2, useTheme2 } from '../../themes/ThemeContext';
import tinycolor from 'tinycolor2';
import Pie, { PieArcDatum, ProvidedProps } from '@visx/shape/lib/shapes/Pie';
import { Group } from '@visx/group';
import { RadialGradient } from '@visx/gradient';
import { localPoint } from '@visx/event';
import { useTooltip, useTooltipInPortal } from '@visx/tooltip';
import { useComponentInstanceId } from '../../utils/useComponetInstanceId';
import { css } from '@emotion/css';
import { VizLegend, VizLegendItem } from '..';
import { VizLayout } from '../VizLayout/VizLayout';
import { LegendDisplayMode } from '../VizLegend/models.gen';
import { DataLinksContextMenu } from '../DataLinks/DataLinksContextMenu';
import { UseTooltipParams } from '@visx/tooltip/lib/hooks/useTooltip';
import {
  PieChartLabels,
  PieChartLegendOptions,
  PieChartLegendValues,
  PieChartProps,
  PieChartSvgProps,
  PieChartType,
} from './types';
import { getTooltipContainerStyles } from '../../themes/mixins';
import { SeriesTable, SeriesTableRowProps, VizTooltipOptions } from '../VizTooltip';
import { usePanelContext } from '../PanelChrome';
import { Subscription } from 'rxjs';

const defaultLegendOptions: PieChartLegendOptions = {
  displayMode: LegendDisplayMode.List,
  placement: 'right',
  calcs: [],
  values: [PieChartLegendValues.Percent],
};

/**
 * @beta
 */
export function PieChart(props: PieChartProps) {
  const {
    data,
    timeZone,
    reduceOptions,
    fieldConfig,
    replaceVariables,
    tooltipOptions,
    width,
    height,
    onLabelClick,
    ...restProps
  } = props;

  const theme = useTheme2();
  const highlightedTitle = useSliceHighlightState();
  const fieldDisplayValues = getFieldDisplayValues({
    fieldConfig,
    reduceOptions,
    data,
    theme: theme,
    replaceVariables,
    timeZone,
  });

  return (
    <VizLayout width={width} height={height} legend={getLegend(props, fieldDisplayValues)}>
      {(vizWidth: number, vizHeight: number) => {
        return (
          <PieChartSvg
            width={vizWidth}
            height={vizHeight}
            highlightedTitle={highlightedTitle}
            fieldDisplayValues={fieldDisplayValues}
            tooltipOptions={tooltipOptions}
            {...restProps}
          />
        );
      }}
    </VizLayout>
  );
}

function getLegend(props: PieChartProps, displayValues: FieldDisplay[]) {
  const { legendOptions = defaultLegendOptions } = props;

  if (legendOptions.displayMode === LegendDisplayMode.Hidden) {
    return undefined;
  }
  const total = displayValues
    .filter((item) => {
      return !item.field.custom.hideFrom.graph;
    })
    .reduce((acc, item) => item.display.numeric + acc, 0);

  const vizLegendClick = (item: VizLegendItem, event: React.MouseEvent<HTMLElement, MouseEvent>) => {
    props.onLabelClick(item.label);
  };

  const legendItems = displayValues.map<VizLegendItem>((value, idx) => {
    const hidden = value.field.custom.hideFrom.graph;
    const display = value.display;
    return {
      label: display.title ?? '',
      color: display.color ?? FALLBACK_COLOR,
      yAxis: 1,
      disabled: hidden,
      getItemKey: () => (display.title ?? '') + idx,
      getDisplayValues: () => {
        const valuesToShow = legendOptions.values ?? [];
        let displayValues = [];

        if (valuesToShow.includes(PieChartLegendValues.Value)) {
          displayValues.push({ numeric: display.numeric, text: formattedValueToString(display), title: 'Value' });
        }

        if (valuesToShow.includes(PieChartLegendValues.Percent)) {
          const fractionOfTotal = hidden ? 0 : display.numeric / total;
          const percentOfTotal = fractionOfTotal * 100;

          displayValues.push({
            numeric: fractionOfTotal,
            percent: percentOfTotal,
            text: hidden ? '-' : percentOfTotal.toFixed(0) + '%',
            title: valuesToShow.length > 1 ? 'Percent' : undefined,
          });
        }

        return displayValues;
      },
    };
  });

<<<<<<< HEAD
  return (
    <VizLegend
      items={legendItems}
      onLabelClick={vizLegendClick}
      onSeriesColorChange={props.onSeriesColorChange}
      placement={legendOptions.placement}
      displayMode={legendOptions.displayMode}
    />
  );
=======
  return <VizLegend items={legendItems} placement={legendOptions.placement} displayMode={legendOptions.displayMode} />;
>>>>>>> 36fc37fd
}

function useSliceHighlightState() {
  const [highlightedTitle, setHighlightedTitle] = useState<string>();
  const { eventBus } = usePanelContext();

  useEffect(() => {
    const setHighlightedSlice = (event: DataHoverEvent) => {
      setHighlightedTitle(event.payload.dataId);
    };

    const resetHighlightedSlice = (event: DataHoverClearEvent) => {
      setHighlightedTitle(undefined);
    };

    const subs = new Subscription()
      .add(eventBus.getStream(DataHoverEvent).subscribe({ next: setHighlightedSlice }))
      .add(eventBus.getStream(DataHoverClearEvent).subscribe({ next: resetHighlightedSlice }));

    return () => {
      subs.unsubscribe();
    };
  }, [setHighlightedTitle, eventBus]);

  return highlightedTitle;
}

export const PieChartSvg: FC<PieChartSvgProps> = ({
  fieldDisplayValues,
  pieType,
  width,
  height,
  highlightedTitle,
  displayLabels = [],
  tooltipOptions,
}) => {
  const theme = useTheme2();
  const componentInstanceId = useComponentInstanceId('PieChart');
  const styles = useStyles2(getStyles);
  const tooltip = useTooltip<SeriesTableRowProps[]>();
  const { containerRef, TooltipInPortal } = useTooltipInPortal({
    detectBounds: true,
    scroll: true,
  });

  const filteredFieldDisplayValues = fieldDisplayValues.filter((dv) => {
    return !dv.field.custom.hideFrom.graph;
  });

  if (filteredFieldDisplayValues.length < 0) {
    return <div>No data</div>;
  }

  const getValue = (d: FieldDisplay) => d.display.numeric;
  const getGradientId = (color: string) => `${componentInstanceId}-${tinycolor(color).toHex()}`;
  const getGradientColor = (color: string) => {
    return `url(#${getGradientId(color)})`;
  };

  const showLabel = displayLabels.length > 0;
  const showTooltip = tooltipOptions.mode !== 'none' && tooltip.tooltipOpen;
  const total = filteredFieldDisplayValues.reduce((acc, item) => item.display.numeric + acc, 0);
  const layout = getPieLayout(width, height, pieType);
  const colors = [
    ...new Set(
      filteredFieldDisplayValues.map((fieldDisplayValue) => fieldDisplayValue.display.color ?? FALLBACK_COLOR)
    ),
  ];

  return (
    <div className={styles.container}>
      <svg width={layout.size} height={layout.size} ref={containerRef}>
        <Group top={layout.position} left={layout.position}>
          {colors.map((color) => {
            return (
              <RadialGradient
                key={color}
                id={getGradientId(color)}
                from={getGradientColorFrom(color, theme)}
                to={getGradientColorTo(color, theme)}
                fromOffset={layout.gradientFromOffset}
                toOffset="1"
                gradientUnits="userSpaceOnUse"
                cx={0}
                cy={0}
                radius={layout.outerRadius}
              />
            );
          })}
          <Pie
            data={filteredFieldDisplayValues}
            pieValue={getValue}
            outerRadius={layout.outerRadius}
            innerRadius={layout.innerRadius}
            cornerRadius={3}
            padAngle={0.005}
          >
            {(pie) => (
              <>
                {pie.arcs.map((arc) => {
                  let color = arc.data.display.color ?? FALLBACK_COLOR;
                  const highlighted = highlightedTitle === arc.data.display.title;
                  if (arc.data.hasLinks && arc.data.getLinks) {
                    return (
                      <DataLinksContextMenu config={arc.data.field} key={arc.index} links={arc.data.getLinks}>
                        {(api) => (
                          <PieSlice
                            tooltip={tooltip}
                            highlighted={highlighted}
                            arc={arc}
                            pie={pie}
                            fill={getGradientColor(color)}
                            openMenu={api.openMenu}
                            tooltipOptions={tooltipOptions}
                          />
                        )}
                      </DataLinksContextMenu>
                    );
                  } else {
                    return (
                      <PieSlice
                        key={arc.index}
                        highlighted={highlighted}
                        tooltip={tooltip}
                        arc={arc}
                        pie={pie}
                        fill={getGradientColor(color)}
                        tooltipOptions={tooltipOptions}
                      />
                    );
                  }
                })}
                {showLabel &&
                  pie.arcs.map((arc) => (
                    <PieLabel
                      arc={arc}
                      key={arc.index}
                      outerRadius={layout.outerRadius}
                      innerRadius={layout.innerRadius}
                      displayLabels={displayLabels}
                      total={total}
                      color={theme.colors.text.primary}
                    />
                  ))}
              </>
            )}
          </Pie>
        </Group>
      </svg>
      {showTooltip ? (
        <TooltipInPortal
          key={Math.random()}
          top={tooltip.tooltipTop}
          className={styles.tooltipPortal}
          left={tooltip.tooltipLeft}
          unstyled={true}
          applyPositionStyle={true}
        >
          <SeriesTable series={tooltip.tooltipData!} />
        </TooltipInPortal>
      ) : null}
    </div>
  );
};

interface SliceProps {
  arc: PieArcDatum<FieldDisplay>;
  pie: ProvidedProps<FieldDisplay>;
  highlighted?: boolean;
  fill: string;
  tooltip: UseTooltipParams<SeriesTableRowProps[]>;
  tooltipOptions: VizTooltipOptions;
  openMenu?: (event: React.MouseEvent<SVGElement>) => void;
}

function PieSlice({ arc, pie, highlighted, openMenu, fill, tooltip, tooltipOptions }: SliceProps) {
  const theme = useTheme2();
  const styles = useStyles2(getStyles);

  const onMouseMoveOverArc = (event: any) => {
    const coords = localPoint(event.target.ownerSVGElement, event);
    tooltip.showTooltip({
      tooltipLeft: coords!.x,
      tooltipTop: coords!.y,
      tooltipData: getTooltipData(pie, arc, tooltipOptions),
    });
  };

  return (
    <g
      key={arc.data.display.title}
      className={highlighted ? styles.svgArg.highlighted : styles.svgArg.normal}
      onMouseMove={tooltipOptions.mode !== 'none' ? onMouseMoveOverArc : undefined}
      onMouseOut={tooltip.hideTooltip}
      onClick={openMenu}
    >
      <path d={pie.path({ ...arc })!} fill={fill} stroke={theme.colors.background.primary} strokeWidth={1} />
    </g>
  );
}

interface LabelProps {
  arc: PieArcDatum<FieldDisplay>;
  outerRadius: number;
  innerRadius: number;
  displayLabels: PieChartLabels[];
  total: number;
  color: string;
}

function PieLabel({ arc, outerRadius, innerRadius, displayLabels, total, color }: LabelProps) {
  const labelRadius = innerRadius === 0 ? outerRadius / 6 : innerRadius;
  const [labelX, labelY] = getLabelPos(arc, outerRadius, labelRadius);
  const hasSpaceForLabel = arc.endAngle - arc.startAngle >= 0.3;

  if (!hasSpaceForLabel) {
    return null;
  }

  let labelFontSize = displayLabels.includes(PieChartLabels.Name)
    ? Math.min(Math.max((outerRadius / 150) * 14, 12), 30)
    : Math.min(Math.max((outerRadius / 100) * 14, 12), 36);

  return (
    <g>
      <text
        fill={color}
        x={labelX}
        y={labelY}
        dy=".33em"
        fontSize={labelFontSize}
        textAnchor="middle"
        pointerEvents="none"
      >
        {displayLabels.includes(PieChartLabels.Name) && (
          <tspan x={labelX} dy="1.2em">
            {arc.data.display.title}
          </tspan>
        )}
        {displayLabels.includes(PieChartLabels.Value) && (
          <tspan x={labelX} dy="1.2em">
            {formattedValueToString(arc.data.display)}
          </tspan>
        )}
        {displayLabels.includes(PieChartLabels.Percent) && (
          <tspan x={labelX} dy="1.2em">
            {((arc.data.display.numeric / total) * 100).toFixed(0) + '%'}
          </tspan>
        )}
      </text>
    </g>
  );
}

function getTooltipData(
  pie: ProvidedProps<FieldDisplay>,
  arc: PieArcDatum<FieldDisplay>,
  tooltipOptions: VizTooltipOptions
) {
  if (tooltipOptions.mode === 'multi') {
    return pie.arcs.map((pieArc) => {
      return {
        color: pieArc.data.display.color ?? FALLBACK_COLOR,
        label: pieArc.data.display.title,
        value: formattedValueToString(pieArc.data.display),
        isActive: pieArc.index === arc.index,
      };
    });
  }
  return [
    {
      color: arc.data.display.color ?? FALLBACK_COLOR,
      label: arc.data.display.title,
      value: formattedValueToString(arc.data.display),
    },
  ];
}

function getLabelPos(arc: PieArcDatum<FieldDisplay>, outerRadius: number, innerRadius: number) {
  const r = (outerRadius + innerRadius) / 2;
  const a = (+arc.startAngle + +arc.endAngle) / 2 - Math.PI / 2;
  return [Math.cos(a) * r, Math.sin(a) * r];
}

function getGradientColorFrom(color: string, theme: GrafanaTheme2) {
  return tinycolor(color)
    .darken(20 * (theme.isDark ? 1 : -0.7))
    .spin(8)
    .toRgbString();
}

function getGradientColorTo(color: string, theme: GrafanaTheme2) {
  return tinycolor(color)
    .darken(10 * (theme.isDark ? 1 : -0.7))
    .spin(-8)
    .toRgbString();
}

interface PieLayout {
  position: number;
  size: number;
  outerRadius: number;
  innerRadius: number;
  gradientFromOffset: number;
}

function getPieLayout(height: number, width: number, pieType: PieChartType, margin = 16): PieLayout {
  const size = Math.min(width, height);
  const outerRadius = (size - margin * 2) / 2;
  const donutThickness = pieType === PieChartType.Pie ? outerRadius : Math.max(outerRadius / 3, 20);
  const innerRadius = outerRadius - donutThickness;
  const centerOffset = (size - margin * 2) / 2;
  // for non donut pie charts shift gradient out a bit
  const gradientFromOffset = 1 - (outerRadius - innerRadius) / outerRadius;
  return {
    position: centerOffset + margin,
    size: size,
    outerRadius: outerRadius,
    innerRadius: innerRadius,
    gradientFromOffset: gradientFromOffset,
  };
}

const getStyles = (theme: GrafanaTheme2) => {
  return {
    container: css`
      width: 100%;
      height: 100%;
      display: flex;
      align-items: center;
      justify-content: center;
    `,
    svgArg: {
      normal: css`
        transition: all 200ms ease-in-out;
        &:hover {
          transform: scale3d(1.03, 1.03, 1);
        }
      `,
      highlighted: css`
        transition: all 200ms ease-in-out;
        transform: scale3d(1.03, 1.03, 1);
      `,
    },
    tooltipPortal: css`
      ${getTooltipContainerStyles(theme)}
    `,
  };
};<|MERGE_RESOLUTION|>--- conflicted
+++ resolved
@@ -138,19 +138,14 @@
     };
   });
 
-<<<<<<< HEAD
   return (
     <VizLegend
       items={legendItems}
       onLabelClick={vizLegendClick}
-      onSeriesColorChange={props.onSeriesColorChange}
       placement={legendOptions.placement}
       displayMode={legendOptions.displayMode}
     />
   );
-=======
-  return <VizLegend items={legendItems} placement={legendOptions.placement} displayMode={legendOptions.displayMode} />;
->>>>>>> 36fc37fd
 }
 
 function useSliceHighlightState() {
