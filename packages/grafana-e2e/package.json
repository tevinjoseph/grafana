{
  "author": "Grafana Labs",
  "license": "Apache-2.0",
  "name": "@grafana/e2e",
  "version": "10.2.0-pre",
  "description": "Grafana End-to-End Test Library",
  "keywords": [
    "cli",
    "grafana",
    "e2e",
    "typescript"
  ],
  "repository": {
    "type": "git",
    "url": "http://github.com/grafana/grafana.git",
    "directory": "packages/grafana-e2e"
  },
  "main": "src/index.ts",
  "types": "src/index.ts",
  "bin": {
    "grafana-e2e": "bin/grafana-e2e.js"
  },
  "publishConfig": {
    "main": "dist/index.js",
    "types": "dist/index.d.ts",
    "access": "public"
  },
  "files": [
    "cypress",
    "dist",
    "cli.js",
    "cypress.json",
    "./README.md",
    "./CHANGELOG.md",
    "LICENSE_APACHE2"
  ],
  "scripts": {
    "build": "tsc -p ./tsconfig.build.json && rollup -c rollup.config.ts",
    "bundle": "rollup -c rollup.config.ts",
    "clean": "rimraf ./dist ./compiled ./package.tgz",
    "open": "cypress open",
    "start": "cypress run --browser=chrome",
    "start-benchmark": "CYPRESS_NO_COMMAND_LOG=1 yarn start",
    "test": "pushd test && node ../dist/bin/grafana-e2e.js run",
    "typecheck": "tsc --emitDeclarationOnly false --noEmit",
    "prepack": "cp package.json package.json.bak && node ../../scripts/prepare-packagejson.js",
    "postpack": "mv package.json.bak package.json"
  },
  "devDependencies": {
    "@rollup/plugin-node-resolve": "15.2.3",
    "@types/chrome-remote-interface": "0.31.10",
    "@types/lodash": "4.14.195",
    "@types/node": "18.18.4",
    "@types/uuid": "9.0.2",
    "esbuild": "0.18.12",
    "rollup": "2.79.1",
    "rollup-plugin-dts": "^5.0.0",
    "rollup-plugin-esbuild": "5.0.0",
    "rollup-plugin-node-externals": "^5.0.0",
    "webpack": "5.88.1"
  },
  "dependencies": {
    "@babel/core": "7.23.0",
    "@babel/preset-env": "7.23.2",
    "@cypress/webpack-preprocessor": "5.17.1",
    "@grafana/e2e-selectors": "10.2.0-pre",
    "@grafana/schema": "10.2.0-pre",
    "@grafana/tsconfig": "^1.2.0-rc1",
    "@mochajs/json-file-reporter": "^1.2.0",
    "babel-loader": "9.1.3",
    "blink-diff": "1.0.13",
    "chrome-remote-interface": "0.33.0",
    "commander": "8.3.0",
    "cypress": "9.5.1",
    "cypress-file-upload": "5.0.8",
    "devtools-protocol": "0.0.1170333",
    "execa": "5.1.1",
    "lodash": "4.17.21",
    "mocha": "10.2.0",
    "resolve-bin": "1.0.1",
    "rimraf": "5.0.1",
    "tracelib": "1.0.1",
    "ts-loader": "8.4.0",
<<<<<<< HEAD
    "tslib": "2.5.0",
    "typescript": "5.0.4",
=======
    "tslib": "2.6.0",
    "typescript": "4.8.4",
>>>>>>> d72ec22e
    "uuid": "9.0.0",
    "yaml": "^2.0.0"
  }
}<|MERGE_RESOLUTION|>--- conflicted
+++ resolved
@@ -81,13 +81,8 @@
     "rimraf": "5.0.1",
     "tracelib": "1.0.1",
     "ts-loader": "8.4.0",
-<<<<<<< HEAD
-    "tslib": "2.5.0",
+    "tslib": "2.6.0",
     "typescript": "5.0.4",
-=======
-    "tslib": "2.6.0",
-    "typescript": "4.8.4",
->>>>>>> d72ec22e
     "uuid": "9.0.0",
     "yaml": "^2.0.0"
   }
