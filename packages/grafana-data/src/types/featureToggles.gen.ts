// NOTE: This file was auto generated.  DO NOT EDIT DIRECTLY!
// To change feature flags, edit:
//  pkg/services/featuremgmt/registry.go
// Then run tests in:
//  pkg/services/featuremgmt/toggles_gen_test.go

/**
 * Describes available feature toggles in Grafana. These can be configured via
 * conf/custom.ini to enable features under development or not yet available in
 * stable version.
 *
 * Only enabled values will be returned in this interface.
 *
 * NOTE: the possible values may change between versions without notice, although
 * this may cause compilation issues when depending on removed feature keys, the
 * runtime state will continue to work.
 *
 * @public
 */
export interface FeatureToggles {
  trimDefaults?: boolean;
  disableEnvelopeEncryption?: boolean;
  ['live-service-web-worker']?: boolean;
  queryOverLive?: boolean;
  panelTitleSearch?: boolean;
  publicDashboards?: boolean;
  publicDashboardsEmailSharing?: boolean;
  lokiExperimentalStreaming?: boolean;
  featureHighlights?: boolean;
  migrationLocking?: boolean;
  storage?: boolean;
  correlations?: boolean;
  datasourceQueryMultiStatus?: boolean;
  traceToMetrics?: boolean;
  newDBLibrary?: boolean;
  autoMigrateOldPanels?: boolean;
  disableAngular?: boolean;
  canvasPanelNesting?: boolean;
  scenes?: boolean;
  disableSecretsCompatibility?: boolean;
  logRequestsInstrumentedAsUnknown?: boolean;
  dataConnectionsConsole?: boolean;
  topnav?: boolean;
  dockedMegaMenu?: boolean;
  grpcServer?: boolean;
  entityStore?: boolean;
  cloudWatchCrossAccountQuerying?: boolean;
  redshiftAsyncQueryDataSupport?: boolean;
  athenaAsyncQueryDataSupport?: boolean;
  cloudwatchNewRegionsHandler?: boolean;
  showDashboardValidationWarnings?: boolean;
  mysqlAnsiQuotes?: boolean;
  accessControlOnCall?: boolean;
  nestedFolders?: boolean;
  nestedFolderPicker?: boolean;
  accessTokenExpirationCheck?: boolean;
  emptyDashboardPage?: boolean;
  disablePrometheusExemplarSampling?: boolean;
  alertingBacktesting?: boolean;
  editPanelCSVDragAndDrop?: boolean;
  alertingNoNormalState?: boolean;
  logsContextDatasourceUi?: boolean;
  lokiQuerySplitting?: boolean;
  lokiQuerySplittingConfig?: boolean;
  individualCookiePreferences?: boolean;
  gcomOnlyExternalOrgRoleSync?: boolean;
  prometheusMetricEncyclopedia?: boolean;
  timeSeriesTable?: boolean;
  influxdbBackendMigration?: boolean;
  clientTokenRotation?: boolean;
  prometheusDataplane?: boolean;
  lokiMetricDataplane?: boolean;
  lokiLogsDataplane?: boolean;
  dataplaneFrontendFallback?: boolean;
  disableSSEDataplane?: boolean;
  alertStateHistoryLokiSecondary?: boolean;
  alertingNotificationsPoliciesMatchingInstances?: boolean;
  alertStateHistoryLokiPrimary?: boolean;
  alertStateHistoryLokiOnly?: boolean;
  unifiedRequestLog?: boolean;
  renderAuthJWT?: boolean;
  externalServiceAuth?: boolean;
  refactorVariablesTimeRange?: boolean;
  useCachingService?: boolean;
  enableElasticsearchBackendQuerying?: boolean;
  advancedDataSourcePicker?: boolean;
  faroDatasourceSelector?: boolean;
  enableDatagridEditing?: boolean;
  dataSourcePageHeader?: boolean;
  extraThemes?: boolean;
  lokiPredefinedOperations?: boolean;
  pluginsFrontendSandbox?: boolean;
  dashboardEmbed?: boolean;
  frontendSandboxMonitorOnly?: boolean;
  sqlDatasourceDatabaseSelection?: boolean;
  lokiFormatQuery?: boolean;
  cloudWatchLogsMonacoEditor?: boolean;
  exploreScrollableLogsContainer?: boolean;
  recordedQueriesMulti?: boolean;
  pluginsDynamicAngularDetectionPatterns?: boolean;
  vizAndWidgetSplit?: boolean;
  prometheusIncrementalQueryInstrumentation?: boolean;
  logsExploreTableVisualisation?: boolean;
  awsDatasourcesTempCredentials?: boolean;
  transformationsRedesign?: boolean;
  toggleLabelsInLogsUI?: boolean;
  mlExpressions?: boolean;
  traceQLStreaming?: boolean;
  metricsSummary?: boolean;
  grafanaAPIServer?: boolean;
  grafanaAPIServerWithExperimentalAPIs?: boolean;
  featureToggleAdminPage?: boolean;
  awsAsyncQueryCaching?: boolean;
  splitScopes?: boolean;
  azureMonitorDataplane?: boolean;
  permissionsFilterRemoveSubquery?: boolean;
  prometheusConfigOverhaulAuth?: boolean;
  configurableSchedulerTick?: boolean;
  influxdbSqlSupport?: boolean;
  alertingNoDataErrorExecution?: boolean;
  angularDeprecationUI?: boolean;
  dashgpt?: boolean;
  reportingRetries?: boolean;
  newBrowseDashboards?: boolean;
  sseGroupByDatasource?: boolean;
  requestInstrumentationStatusSource?: boolean;
  libraryPanelRBAC?: boolean;
  lokiRunQueriesInParallel?: boolean;
  wargamesTesting?: boolean;
  alertingInsights?: boolean;
  externalCorePlugins?: boolean;
  pluginsAPIMetrics?: boolean;
  httpSLOLevels?: boolean;
  idForwarding?: boolean;
  cloudWatchWildCardDimensionValues?: boolean;
  externalServiceAccounts?: boolean;
  alertingModifiedExport?: boolean;
  panelMonitoring?: boolean;
  enableNativeHTTPHistogram?: boolean;
  transformationsVariableSupport?: boolean;
  kubernetesPlaylists?: boolean;
<<<<<<< HEAD
  pdfTables?: boolean;
=======
  navAdminSubsections?: boolean;
  recoveryThreshold?: boolean;
  awsDatasourcesNewFormStyling?: boolean;
>>>>>>> f7ede48d
}<|MERGE_RESOLUTION|>--- conflicted
+++ resolved
@@ -139,11 +139,8 @@
   enableNativeHTTPHistogram?: boolean;
   transformationsVariableSupport?: boolean;
   kubernetesPlaylists?: boolean;
-<<<<<<< HEAD
-  pdfTables?: boolean;
-=======
   navAdminSubsections?: boolean;
   recoveryThreshold?: boolean;
   awsDatasourcesNewFormStyling?: boolean;
->>>>>>> f7ede48d
+  pdfTables?: boolean;
 }